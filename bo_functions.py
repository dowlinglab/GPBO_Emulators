--- conflicted
+++ resolved
@@ -2,9 +2,105 @@
 import math
 from scipy.stats import norm
 import torch
-<<<<<<< HEAD
 import csv
 import gpytorch
+
+def calc_GP_parameters_basic(model, likelihood, test_T):
+    """
+    Calculates the GP mean, variance, standard deviation, and y (sse) predictions
+    
+    Parameters
+    ----------
+        model: bound method, The model off of which the GP is based
+        likelihood: bound method, the likelihood of the model, in this case, must be a Gaussian likelihood
+        test_T: tensor, The array containing the testing data for Theta1 and Theta2
+    
+    Returns
+    -------
+        model_mean: tensor, the mean of the GP model
+        model_variance: tensor, the variance of the GP model
+        model_stdev: tensor, the standard deviation of the GP model
+        model_sse: tensor, the sse of the GP model
+    """
+        #How to assert the type of bound method?
+    #Asserts that test_T is a tensor with 2 columns
+    assert torch.is_tensor(test_T)==True, "test_T must be a tensor"
+    assert len(test_T.T) ==2, "This is a 2 input GP, train_T can only contain 2 columns of values."
+    
+    with gpytorch.settings.fast_pred_var(), torch.no_grad():
+    #torch.no_grad() 
+        #Disabling gradient calculation is useful for inference, 
+        #when you are sure that you will not call Tensor.backward(). It will reduce memory consumption
+        #Note: Can't use np operations on tensors where requires_grad = True
+    #gpytorch.settings.fast_pred_var() 
+        #Use this for improved performance when computing predictive variances. 
+        #Good up to 10,000 data points
+    #Predicts data points for model (sse) by sending the model through the likelihood
+        observed_pred = likelihood(model(test_T)) #1 x n_x^2
+
+    #Calculates model mean  
+    model_mean = observed_pred.mean
+    #Calculates the variance of each data point
+    model_variance = observed_pred.variance
+    #Calculates the standard deviation of each data point
+    model_stdev = np.sqrt(observed_pred.variance)
+    model_sse = observed_pred.loc #1 x n_x^2
+    return model_mean, model_variance, model_stdev, model_sse
+
+def calc_y_exp_basic(Theta_True, x, noise_std, noise_mean=0):
+    """
+    Creates y_data for the 2 input GP function
+    
+    Parameters
+    ----------
+        Theta_True: ndarray, The array containing the true values of Theta1 and Theta2
+        x: ndarray, The list of xs that will be used to generate y
+        noise_std: float, int: The standard deviation of the noise
+        noise_mean: float, int: The mean of the noise
+        
+    Returns:
+        y_exp: ndarray, The expected values of y given x data
+    """   
+    
+    #Asserts that test_T is a tensor with 2 columns
+    assert isinstance(noise_std,(float,int)) == True, "The standard deviation of the noise must be an integer ot float."
+    assert isinstance(noise_mean,(float,int)) == True, "The mean of the noise must be an integer ot float."
+    assert len(Theta_True) ==2, "This is a 2 input GP, Theta_True can only contain 2 values."
+    
+    #Creates noise values with a certain stdev and mean from a normal distribution
+    noise = torch.tensor(np.random.normal(size=len(x),loc = noise_mean, scale = noise_std)) #1x n_x
+    # True function is y=T1*x + T2*x^2 + x^3 with Gaussian noise
+    y_exp =  Theta_True[0]*x + Theta_True[1]*x**2 +x**3 + noise #1x n_x #Put this as an input
+    
+    return y_exp
+
+def create_sse_data_basic(train_T, x, y_exp):
+    """
+    Creates y_data for the 2 input GP function
+    
+    Parameters
+    ----------
+        train_T: ndarray, The array containing the training data for Theta1 and Theta2
+        x: ndarray, The list of xs that will be used to generate y
+        y_exp: ndarray, The experimental data for y (the true value)
+        
+    Returns:
+        sum_error_sq: ndarray, The SSE values that the GP will be trained on
+    """   
+    
+    #Asserts that test_T is a tensor with 2 columns
+    assert len(train_T.T) ==2, "This is a 2 input GP, train_T can only contain 2 columns of values."
+
+    #Creates an array for train_sse that will be filled with the for loop
+    sum_error_sq = torch.tensor(np.zeros(len(train_T))) #1 x n_train^2
+
+    #Iterates over evey combination of theta to find the SSE for each combination
+    for i in range(len(train_T)):
+        theta_1 = train_T[i,0] #n_train^2x1 
+        theta_2 = train_T[i,1] #n_train^2x1
+        y_sim = theta_1*x + theta_2*x**2 +x**3 #n_train^2 x n_x
+        sum_error_sq[i] = sum((y_sim - y_exp)**2) #Scaler
+    return sum_error_sq
 
 class ExactGPModel(gpytorch.models.ExactGP): #Exact GP does not add noise
     """
@@ -87,629 +183,6 @@
             #Can be multivariate, or a batch of multivariate normals
             #Returns multivariate normal distibution gives the mean and covariance of the GP        
         return gpytorch.distributions.MultivariateNormal(mean_x, covar_x) #Multivariate dist based on 1xn_train^2 tensor
-
-def LHS_Design(csv_file):
-    """
-    Creates LHS Design based on a CSV
-    Parameters
-    ----------
-        csv_file: str, the name of the file containing the LHS design from Matlab. Values should not be scaled between 0 and 1.
-    Returns
-    -------
-        param_space: ndarray , the parameter space that will be used with the GP
-    """
-    #Asserts that the csv filename is a string
-    assert isinstance(csv_file, str)==True, "csv_file must be a sting containing the name of the file"
-=======
-import gpytorch
-
-def calc_GP_parameters_basic(model, likelihood, test_T):
-    """
-    Calculates the GP mean, variance, standard deviation, and y (sse) predictions
->>>>>>> 56e797b6
-    
-    reader = csv.reader(open(csv_file), delimiter=",") #Reads CSV containing nx3 LHS design
-    lhs_design = list(reader) #Creates list from CSV
-    param_space = np.array(lhs_design).astype("float") #Turns LHS design into a useable python array (nx3)
-    return param_space
-
-def create_y_data(param_space):
-    """
-    Creates y_data (training data) based on the function theta_1*x + theta_2*x**2 +x**3
-    Parameters
-    ----------
-<<<<<<< HEAD
-        param_space: (nx3) ndarray or tensor, parameter space over which the GP will be run
-    Returns
-    -------
-        y_data: ndarray, The simulated y training data
-    """
-    #Assert statements check that the types defined in the doctring are satisfied
-    assert len(param_space.T) ==3, "Only 3 input parameter space can be taken, param_space must be an nx3 array"
-    
-    #Converts parameters to numpy arrays if they are tensors
-    if torch.is_tensor(param_space)==True:
-        param_space = param_space.numpy()
-
-    #Creates an array for train_data that will be filled with the for loop
-    y_data = np.zeros(len(param_space)) #1 x n (row x col)
-
-    #Iterates over evey combination of theta to find the expected y value for each combination
-    for i in range(len(param_space)):
-        theta_1 = param_space[i,0] #nx1 
-        theta_2 = param_space[i,1] #nx1
-        x = param_space[i,2] #nx1 
-        y_data[i] = theta_1*x + theta_2*x**2 +x**3 #Scaler
-    #Returns all_y
-    return y_data
-
-def test_train_split(param_space, y_data, sep_fact=0.8):
-    """
-    Splits y data into training and testing data
-    
-    Parameters
-    ----------
-        param_space: (nx3) ndarray or tensor, The parameter space over which the GP will be run
-        y_data: ndarray or tensor, The simulated y data
-        sep_fact: float or int, The separation factor that decides what percentage of data will be training data. Between 0 and 1.
-    Returns:
-        train_param: tensor, The training parameter space data
-        train_data: tensor, The training y data
-        test_param: tensor, The testing parameter space data
-        test_data: tensor, The testing y data
-    
-    """
-    
-    #Assert statements check that the types defined in the doctring are satisfied and sep_fact is between 0 and 1 
-    assert isinstance(sep_fact, (float, int))==True, "Separation factor must be a float or integer"
-    assert 0 < sep_fact< 1, "Separation factor must be between 0 and 1"
-    
-    #Asserts length od param_space and y_data are equal
-    assert len(param_space) == len(y_data), "The length of param_space and y_data must be the same"
-    
-    #Converts data and parameters to tensors if they are numpy arrays
-    if isinstance(param_space, np.ndarray)==True:
-        param_space = torch.tensor(param_space) #1xn
-    if isinstance(y_data, np.ndarray)==True:
-        y_data = torch.tensor(y_data) #1xn
-    
-    #Creates the index on which to split data
-    train_split = int(np.round(len(y_data))*sep_fact)-1 
-    
-    #Training and testing data are created and converted into tensors
-    train_data =y_data[:train_split] #1x(n*sep_fact)
-    test_data = y_data[train_split:] #1x(n-n*sep_fact)
-    train_param = param_space[:train_split,:] #1x(n*sep_fact)
-    test_param = param_space[train_split:,:] #1x(n-n*sep_fact)
-    return train_param, train_data, test_param, test_data
-
-def train_GP_model(model, likelihood, train_param, train_data, iterations=300, verbose=False):
-    """
-    Trains the GP model and finds hyperparameters with the Adam optimizer with an lr =0.1
-    
-    Parameters
-    ----------
-        model: bound method, The model that the GP is bound by
-        likelihood: bound method, The likelihood of the GP model. In this case, must be Gaussian
-        train_param: tensor or ndarray, The training parameter space data
-        train_data: tensor or ndarray, The training y data
-        iterations: float or int, number of training iterations to run. Default is 300
-        verbose: Set verbose to "True" to view the associated loss and hyperparameters for each training iteration. False by default
-    
-    Returns
-    -------
-        optimizer.step(): Updates the value of parameters using the gradient x.grad
-    """
-    #Assert statements check that inputs are the correct types and lengths
-    assert isinstance(model,ExactGPModel) == True, "Model must be the class ExactGPModel"
-    assert isinstance(likelihood, gpytorch.likelihoods.gaussian_likelihood.GaussianLikelihood) == True, "Likelihood must be Gaussian"
-    assert isinstance(iterations, int)==True, "Number of training iterations must be an integer" 
-    assert len(train_param) == len(train_data), "training data must be the same length as each other"
-    
-    #Converts training data and parameters to tensors if they are a numpy arrays
-    if isinstance(train_param, np.ndarray)==True:
-        train_param = torch.tensor(train_param) #1xn
-    if isinstance(train_data, np.ndarray)==True:
-        train_data = torch.tensor(train_data) #1xn
-
-    #Find optimal model hyperparameters
-    training_iter = iterations
-
-    #Puts the model in training mode
-    model.train()
-
-    #Puts the likelihood in training mode
-    likelihood.train()
-
-    # Use the adam optimizer
-        #algorithm for first-order gradient-based optimization of stochastic objective functions
-        # The method is also appropriate for non-stationary objectives and problems with very noisy and/or sparse gradients. 
-        #The hyper-parameters have intuitive interpretations and typically require little tuning.
-    optimizer = torch.optim.Adam(model.parameters(), lr=0.1)  #Needs GaussianLikelihood parameters, and a learning rate
-        #lr default is 0.001
-
-    # Calculate"Loss" for GPs
-
-    #The marginal log likelihood (the evidence: quantifies joint probability of the data under the prior)
-    #returns an exact MLL for an exact Gaussian process with Gaussian likelihood
-    mll = gpytorch.mlls.ExactMarginalLogLikelihood(likelihood, model) #Takes a Gaussian likelihood and a model, a bound Method
-    #iterates a give number of times
-    for i in range(training_iter): #0-299
-        # Zero gradients from previous iteration - Prevents past gradients from influencing the next iteration
-        optimizer.zero_grad() 
-        # Output from model
-        output = model(train_param) # A multivariate norm of a 1 x n_train^2 tensor
-        # Calc loss and backprop gradients
-        #Minimizing -logMLL lets us fit hyperparameters
-        loss = -mll(output, train_data) #A number (tensor)
-        #computes dloss/dx for every parameter x which has requires_grad=True. 
-        #These are accumulated into x.grad for every parameter x
-        loss.backward()
-    #     print('Iter %d/%d - Loss: %.3f   lengthscale: %.3f   noise: %.3f' % (
-    #         i + 1, training_iter, loss.item(),
-    #         model.covar_module.base_kernel.lengthscale.item(),
-    #          model.likelihood.noise.item()
-    #     ))
-        #optimizer.step updates the value of x using the gradient x.grad. For example, the SGD optimizer performs:
-        #x += -lr * x.grad
-        optimizer.step()
-    return
-
-def calc_GP_outputs(model,likelihood,test_param):
-    """
-    Calculates the GP model's approximation of y, and its mean, variance and standard devaition.
-    
-    Parameters
-    ----------
-        model: bound method, The model that the GP is bound by
-        likelihood: bound method, The likelihood of the GP model. In this case, must be a Gaussian likelihood
-        test_param: tensor or ndarray, The testing parameter space data
-    
-    Returns
-    -------
-        model_mean: tensor, The GP model's mean
-        model_variance: tensor, The GP model's variance
-        model_stdev: tensor, The GP model's standard deviation
-        model_prediction: tensor, The GP model's approximation of y
-    """
-    #Assert statements check that inputs are correct types and lengths
-    assert isinstance(model,ExactGPModel) == True, "Model must be the class ExactGPModel"
-    assert isinstance(likelihood, gpytorch.likelihoods.gaussian_likelihood.GaussianLikelihood) == True, "Likelihood must be Gaussian"
-    #https://www.geeksforgeeks.org/type-isinstance-python/
-
-    #Converts test parameters to tensors if they are a numpy arrays
-    if isinstance(test_param, np.ndarray)==True:
-        test_param = torch.tensor(test_param) #1xn
-        
-    with gpytorch.settings.fast_pred_var(), torch.no_grad():
-    #torch.no_grad() 
-        #Disabling gradient calculation is useful for inference, 
-        #when you are sure that you will not call Tensor.backward(). It will reduce memory consumption
-        #Note: Can't use np operations on tensors where requires_grad = True
-    #gpytorch.settings.fast_pred_var() 
-        #Use this for improved performance when computing predictive variances. 
-        #Good up to 10,000 data points
-    #Predicts data points for model (sse) by sending the model through the likelihood
-        observed_pred = likelihood(model(test_param)) #1 x n_test
-
-    #Calculates model mean  
-    model_mean = observed_pred.mean #1 x n_test
-    #Calculates the variance of each data point
-    model_variance = observed_pred.variance #1 x n_test
-    #Calculates the standard deviation of each data point
-    model_stdev = np.sqrt(observed_pred.variance.detach().numpy()) #THIS LINE WAS CHANGED TO HAVE .detach
-    model_prediction = observed_pred.loc #1 x n_test
-    return model_mean, model_variance, model_stdev, model_prediction    
-
-def calc_y_expected(test_param):
-    """
-    Creates y_data based on the function theta_1*x + theta_2*x**2 +x**3 + noise
-    Parameters
-    ----------
-        test_param: (n_trainx3) ndarray or tensor, The parameter space over which the GP will be tested
-    Returns
-    -------
-        y_data: ndarray, The simulated y data
-    """
-    #Assert statements check that the types defined in the doctring are satisfied
-    assert len(test_param.T) ==3, "Only 3 input Test parameter space can be taken, test_param must be an n_test x 3 array"
-    
-    #Converts training parameters to numpy arrays if they are tensors
-    if torch.is_tensor(test_param)==True:
-        test_param = test_param.numpy() #1xn
-    
-    #Separates parameters for use
-    p_1 = test_param[:,0] #Theta1 #1 x n_test
-    p_2 = test_param[:,1] #Theta2 #1 x n_test
-    p_3 = test_param[:,2] #x #1 x n_test
-
-    #Calculates expected y for each parameter space parameter
-    y_expected = p_1*p_3 + p_2*p_3**2 + p_3**3#1 x n_test
-    return y_expected
-
-def best_error_advanced(model_prediction, y_target):
-=======
-        model: bound method, The model off of which the GP is based
-        likelihood: bound method, the likelihood of the model, in this case, must be a Gaussian likelihood
-        test_T: tensor, The array containing the testing data for Theta1 and Theta2
-    
-    Returns
-    -------
-        model_mean: tensor, the mean of the GP model
-        model_variance: tensor, the variance of the GP model
-        model_stdev: tensor, the standard deviation of the GP model
-        model_sse: tensor, the sse of the GP model
-        
-    """
-        #How to assert the type of bound method?
-    #Asserts that test_T is a tensor with 2 columns
-    assert torch.is_tensor(test_T)==True, "test_T must be a tensor"
-    assert len(test_T.T) ==2, "This is a 2 input GP, train_T can only contain 2 columns of values."
-    
-    with gpytorch.settings.fast_pred_var(), torch.no_grad():
-    #torch.no_grad() 
-        #Disabling gradient calculation is useful for inference, 
-        #when you are sure that you will not call Tensor.backward(). It will reduce memory consumption
-        #Note: Can't use np operations on tensors where requires_grad = True
-    #gpytorch.settings.fast_pred_var() 
-        #Use this for improved performance when computing predictive variances. 
-        #Good up to 10,000 data points
-    #Predicts data points for model (sse) by sending the model through the likelihood
-        observed_pred = likelihood(model(test_T)) #1 x n_x^2
-
-    #Calculates model mean  
-    model_mean = observed_pred.mean
-    #Calculates the variance of each data point
-    model_variance = observed_pred.variance
-    #Calculates the standard deviation of each data point
-    model_stdev = np.sqrt(observed_pred.variance)
-    model_sse = observed_pred.loc #1 x n_x^2
-    return model_mean, model_variance, model_stdev, model_sse
-
-def calc_y_exp_basic(Theta_True, x, noise_std, noise_mean=0):
->>>>>>> 56e797b6
-    """
-    Creates y_data for the 2 input GP function
-    
-    Parameters
-    ----------
-<<<<<<< HEAD
-        model_prediction: tensor or ndarray: The y values that the GP model predicts 
-        y_target: tensor or ndarray, the expected value of the function from data or other source
-    
-    Returns:
-    --------
-        best_error: float, the value of the best error encountered 
-    """    
-    
-    #Converts target values and GP model predictions to numpy arrays if they are tensors
-    if torch.is_tensor(model_prediction)==True:
-        model_prediction = model_prediction.numpy()
-    if torch.is_tensor(y_target)==True:
-        y_target = y_target.numpy()
-        
-    #Asserst that that these model_prediction and y_target have equal lengths.
-    assert len(y_target)==len(model_prediction), "y_target and model_prediction must be the same length"
-    
-    #Calculates best error as the maximum of the -error
-    error = (y_target-model_prediction)**2 #1xn
-    best_error = np.max(-error) #A number
-    
-    #Finds the best x index
-    best_x = np.argmax(-error) #1xlen(Z.T)
-    
-    #Makes best_error positive again
-    best_error = -best_error
-    
-    return best_error, best_x #1x2
-
-
-def calc_ei_advanced(error_best,pred_mean,pred_var,y_target):
-    """ 
-    Calculates the expected improvement of the 3 input parameter GP
-    Parameters
-    ----------
-        error_best: float, the best predicted error encountered
-        pred_mean: tensor or ndarray, model mean
-        pred_var: tensor or ndarray, model variance
-        y_target: tensor or ndarray, the expected value of the function from data or other source
-    
-    Returns
-    -------
-        ei: ndarray, the expected improvement of the GP model
-    """
-    #Asserts that f_pred is a float, and y_target is an ndarray
-    assert isinstance(error_best, (float,int))==True, "error_best must be a float or integer"
-    
-    #Coverts any tensors given as inputs to ndarrays
-    if torch.is_tensor(pred_mean)==True:
-        pred_mean = pred_mean.numpy() #1xn
-    if torch.is_tensor(pred_var)==True:
-        pred_var = pred_var.detach().numpy() #1xn
-    if torch.is_tensor(y_target)==True:
-        y_target = y_target.numpy() #1xn
-        
-    #Checks for equal lengths
-    assert len(y_target)==len(pred_mean)==len(pred_var), "y_target, pred_mean, and pred_var must be the same length"
-    
-    #Defines standard devaition
-    pred_stdev = np.sqrt(pred_var) #1xn
-    
-    #If variance is zero this is important
-    with np.errstate(divide = 'warn'):
-        #Creates upper and lower bounds and described by Alex Dowling's Derivation
-        bound_a = ((y_target - pred_mean) +np.sqrt(error_best))/pred_stdev #1xn
-        bound_b = ((y_target - pred_mean) -np.sqrt(error_best))/pred_stdev #1xn
-        bound_lower = np.zeros(len(bound_a))
-        bound_upper = np.zeros(len(bound_a))
-        for i in range(len(bound_a)):
-            bound_lower[i] = np.min([bound_a[i],bound_b[i]])
-            bound_upper[i] = np.max([bound_a[i],bound_b[i]])
-#         print("Upper bound is", bound_upper)
-#         print("Lower bound is", bound_lower)
-#         print("pdf upper is", norm.pdf(bound_upper))
-#         print("cdf upper is", norm.cdf(bound_upper))
-#         print("pdf lower is", norm.pdf(bound_lower))
-#         print("cdf lower is", norm.cdf(bound_lower))
-        
-
-        #Creates EI terms in terms of Alex Dowling's Derivation
-        ei_term1_comp1 = norm.cdf(bound_upper) - norm.cdf(bound_lower) #1xn
-        ei_term1_comp2 = error_best - (y_target - pred_mean)**2 #1xn
-
-        ei_term2_comp1 = 2*(y_target - pred_mean)*pred_stdev #1xn
-        ei_eta_upper = -np.exp(-bound_upper**2/2)/np.sqrt(2*np.pi)
-        ei_eta_lower = -np.exp(-bound_lower**2/2)/np.sqrt(2*np.pi)
-        ei_term2_comp2 = (ei_eta_upper-ei_eta_lower)
-        
-        ei_term3_comp1 = bound_upper*ei_eta_upper #1xn
-        ei_term3_comp2 = bound_lower*ei_eta_lower #1xn
-        ei_term3_comp3 = np.zeros(len(bound_upper))
-        ei_term3_comp4 = np.zeros(len(bound_lower))
-        
-        for i in range(len(bound_upper)):
-            ei_term3_comp3[i] = (1/2)*math.erf(bound_upper[i]/np.sqrt(2)) #1xn
-            ei_term3_comp4[i] = (1/2)*math.erf(bound_lower[i]/np.sqrt(2)) #1xn
-            
-
-        ei_term3_psi_upper = ei_term3_comp1 + ei_term3_comp3 #1xn
-        ei_term3_psi_lower = ei_term3_comp2 + ei_term3_comp4 #1xn
-        ei_term1 = ei_term1_comp1*ei_term1_comp2 #1xn
-        
-        ei_term2 = ei_term2_comp1*ei_term2_comp2 #1xn
-        ei_term3 = -pred_var*(ei_term3_psi_upper-ei_term3_psi_lower) #1xn
-        ei = ei_term1 + ei_term2 + ei_term3 #1xn
-        ei_final = np.zeros(len(ei))
-            
-        for i in range(len(ei_final)):
-            ei_final[i] = ei[i]
-          
-    return ei_final
-
-def improvement_integral(error_best,pred_mean,pred_var,y_target, eps=None): #Needs work
-    """ 
-    Calculates the improvement integrand of the 3 input parameter GP
-    Parameters
-    ----------
-        error_best: float, the best predicted error encountered
-        pred_mean: tensor or ndarray, model mean
-        pred_var: tensor or ndarray, model variance
-        y_target: tensor or ndarray, the expected value of the function from data or other source
-        eps: float or int, The value of a bound
-    
-    Returns
-    -------
-        improvement: ndarray, the improvement integrand of the GP model to be plotted. Used for testing
-    """    
-    #Asserts best_error is a float or integer
-    assert isinstance(error_best, (float,int))==True, "error_best must be a float or integer"
-    
-    #Coverts any tensors given as inputs to ndarrays
-    if torch.is_tensor(pred_mean)==True:
-        pred_mean = pred_mean.numpy() #1xn
-    if torch.is_tensor(pred_var)==True:
-        pred_var = pred_var.numpy() #1xn
-    if torch.is_tensor(y_target)==True:
-        y_target = y_target.numpy() #1xn
-    pred_stdev = np.sqrt(pred_var) #1xn
-    
-    if eps == None:
-        eps_a = ((y_target - pred_mean) +np.sqrt(error_best))/pred_stdev #1xn
-        eps_b = ((y_target - pred_mean) -np.sqrt(error_best))/pred_stdev #1xn
-        eps_up = np.zeros(len(eps_a))
-        eps_low = np.zeros(len(eps_a))
-        
-        for i in range(len(eps_a)):
-            eps_low[i] = np.min([eps_a[i],eps_b[i]])
-            eps_up[i] = np.max([eps_a[i],eps_b[i]])
-#         print(eps_up,eps_low)
-        improvement_low = (error_best- (y_target -pred_mean-pred_stdev*eps_low)**2)*norm.pdf(eps_low)
-#         print(norm.pdf(eps_low),error_best)
-#         print((y_target -pred_mean-pred_stdev*eps_low)**2)
-        improvement_up = (error_best- (y_target -pred_mean-pred_stdev*eps_up)**2)*norm.pdf(eps_up)
-#         print(improvement_low, improvement_up)
-        improvement = improvement_low,improvement_up
-    else:
-        improvement = (error_best- (y_target -pred_mean-pred_stdev*eps)**2)*norm.pdf(eps)
- 
-    return improvement
-
-
-def improvement_int_terms(error_best,pred_mean,pred_var,y_target, steps=5): #Needs work
-    """ 
-    Calculates the improvement integrand of the 3 input parameter GP
-    Parameters
-    ----------
-        error_best: float, the best predicted error encountered
-        pred_mean: tensor or ndarray, model mean
-        pred_var: tensor or ndarray, model variance
-        y_target: tensor or ndarray, the expected value of the function from data or other source
-        step: int, the number of epsilon values between epsilon 1 and epsilon 2
-    
-    Returns
-    -------
-        improvement: ndarray, the improvement integrand of the GP model to be plotted. Used for testing
-    """    
-    #Asserts best_error is a float or integer
-    assert isinstance(error_best, (float,int))==True, "error_best must be a float or integer"
-    assert isinstance(steps, (int))==True, "number of epsilon steps must be an integer"
-    
-    #Coverts any tensors given as inputs to ndarrays
-    if torch.is_tensor(pred_mean)==True:
-        pred_mean = pred_mean.numpy() #1xn
-    if torch.is_tensor(pred_var)==True:
-        pred_var = pred_var.numpy() #1xn
-    if torch.is_tensor(y_target)==True:
-        y_target = y_target.numpy() #1xn
-    pred_stdev = np.sqrt(pred_var) #1xn
-    
-    
-    I_term_1 = np.zeros((steps,len(y_target)))
-    I_term_2 = np.zeros((steps,len(y_target)))
-    I_term_3 = np.zeros((steps,len(y_target)))
-
-    
-    eps_a = ((y_target - pred_mean) +np.sqrt(error_best))/pred_stdev #1xn
-    eps_b = ((y_target - pred_mean) -np.sqrt(error_best))/pred_stdev #1xn
-    eps_up = np.zeros(len(eps_a))
-    eps_low = np.zeros(len(eps_a))
-
-    for i in range(len(eps_a)):
-        eps_low[i] = np.min([eps_a[i],eps_b[i]])
-        eps_up[i] = np.max([eps_a[i],eps_b[i]])
-#         print(eps_up,eps_low)
-
-    epsilon_space = np.linspace(eps_low, eps_up, steps)
-    for i in range(steps):
-        term_1  = (error_best - (y_target - pred_mean)**2)*norm.pdf(epsilon_space[i,:])
-        term_2 = 2*(y_target - pred_mean)*pred_stdev*epsilon_space[i,:]*norm.pdf(epsilon_space[i,:])
-        term_3 = -(pred_var)*(epsilon_space[i,:]**2)*norm.pdf(epsilon_space[i,:])
-        I_term_1[i] = term_1
-        I_term_2[i] = term_2
-        I_term_3[i] = term_3
- 
-    return epsilon_space, I_term_1, I_term_2,I_term_3
-=======
-        Theta_True: ndarray, The array containing the true values of Theta1 and Theta2
-        x: ndarray, The list of xs that will be used to generate y
-        noise_std: float, int: The standard deviation of the noise
-        noise_mean: float, int: The mean of the noise
-        
-    Returns:
-        y_exp: ndarray, The expected values of y given x data
-    """   
-    
-    #Asserts that test_T is a tensor with 2 columns
-    assert isinstance(noise_std,(float,int)) == True, "The standard deviation of the noise must be an integer ot float."
-    assert len(Theta_True) ==2, "This is a 2 input GP, Theta_True can only contain 2 values."
-    
-    #Creates noise values with a certain stdev and mean from a normal distribution
-    noise = torch.tensor(np.random.normal(size=len(x),loc = noise_mean, scale = noise_std)) #1x n_x
-    # True function is y=T1*x + T2*x^2 + x^3 with Gaussian noise
-    y_exp =  Theta_True[0]*x + Theta_True[1]*x**2 +x**3 + noise #1x n_x #Put this as an input
-    
-    return y_exp
-
-def create_sse_data_basic(train_T, x, y_exp):
-    """
-    Creates y_data for the 2 input GP function
-    
-    Parameters
-    ----------
-        train_T: ndarray, The array containing the training data for Theta1 and Theta2
-        x: ndarray, The list of xs that will be used to generate y
-        y_exp: ndarray, The experimental data for y (the true value)
-        
-    Returns:
-        sum_error_sq: ndarray, The SSE values that the GP will be trained on
-    """   
-    
-    #Asserts that test_T is a tensor with 2 columns
-    assert len(train_T.T) ==2, "This is a 2 input GP, train_T can only contain 2 columns of values."
-
-    #Creates an array for train_sse that will be filled with the for loop
-    sum_error_sq = torch.tensor(np.zeros(len(train_T))) #1 x n_train^2
-
-    #Iterates over evey combination of theta to find the SSE for each combination
-    for i in range(len(train_T)):
-        theta_1 = train_T[i,0] #n_train^2x1 
-        theta_2 = train_T[i,1] #n_train^2x1
-        y_sim = theta_1*x + theta_2*x**2 +x**3 #n_train^2 x n_x
-        sum_error_sq[i] = sum((y_sim - y_exp)**2) #Scaler
-    return sum_error_sq
-
-class ExactGPModel(gpytorch.models.ExactGP): #Exact GP does not add noise
-    """
-    The base class for any Gaussian process latent function to be used in conjunction
-    with exact inference.
-
-    Parameters
-    ----------
-    torch.Tensor train_inputs: (size n x d) The training features :math:`\mathbf X`.
-    
-    torch.Tensor train_targets: (size n) The training targets :math:`\mathbf y`.
-    
-    ~gpytorch.likelihoods.GaussianLikelihood likelihood: The Gaussian likelihood that defines
-        the observational distribution. Since we're using exact inference, the likelihood must be Gaussian.
-    
-    Methods
-    -------
-    The :meth:`__init__` function takes training data and a likelihood and computes the objects of mean and covariance 
-    for the forward method
-
-    The :meth:`forward` function should describe how to compute the prior latent distribution
-    on a given input. Typically, this will involve a mean and kernel function.
-    The result must be a :obj:`~gpytorch.distributions.MultivariateNormal`.
-    
-    Returns
-    -------
-    Calling this model will return the posterior of the latent Gaussian process when conditioned
-    on the training data. The output will be a :obj:`~gpytorch.distributions.MultivariateNormal`.
-    """
-
-    def __init__(self, train_T, train_sse, likelihood):
-        """
-        Initializes the model
-        
-        Parameters
-        ----------
-        self : A class,The model itself. In this case, gpytorch.models.ExactGP
-        train_T : tensor, The inputs of the training data
-        train_sse : tensor, the output of the training data
-        likelihood : bound method, the lieklihood of the model. In this case, it must be Gaussian
-        
-        """
-        #Initializes the GP model with train_sse, train_sse, and the likelihood
-        ##Calls the __init__ method of parent class
-        super(ExactGPModel, self).__init__(train_T, train_sse, likelihood)
-        #Defines a constant prior mean on the GP. Used in the forward method
-        self.mean_module = gpytorch.means.ConstantMean()
-        #Defines prior covariance matrix of GP to a scaled RFB Kernel. Used in the forward method
-        self.covar_module = gpytorch.kernels.ScaleKernel(gpytorch.kernels.RBFKernel()) 
-
-    def forward(self, x):
-        """
-        A forward method that takes in some (n×d) data, x, and returns a MultivariateNormal with the prior mean and 
-        covariance evaluated at x. In other words, we return the vector μ(x) and the n×n matrix Kxx representing the 
-        prior mean and covariance matrix of the GP.
-        
-        Parameters
-        ----------
-        self : A class,The model itself. In this case, gpytorch.models.ExactGP
-        x : tensor, first input when class is called
-        
-        Returns:
-        Vector μ(x)
-        
-        """
-        #Defines the mean of the GP based off of x
-        mean_x = self.mean_module(x) #1xn_train^2
-        #Defines the covariance matrix based off of x
-        covar_x = self.covar_module(x) #n_train^2 x n_train^2 covariance matrix
-        #Constructs a multivariate normal random variable, based on mean and covariance. 
-            #Can be multivariate, or a batch of multivariate normals
-            #Returns multivariate normal distibution gives the mean and covariance of the GP        
-        return gpytorch.distributions.MultivariateNormal(mean_x, covar_x) #Multivariate dist based on 1x100 tensor
     
 def train_GP_basic(model, likelihood, train_T, train_sse,verbose = False):
     """
@@ -732,7 +205,7 @@
     assert torch.is_tensor(train_T)==True and torch.is_tensor(train_sse)==True, "train_T and train_sse must be a tensor"
     
     # Find optimal model hyperparameters
-    training_iter = 300
+    training_iter = 500
 
     #Puts the model in training mode
     model.train()
@@ -774,6 +247,459 @@
         #x += -lr * x.grad
         optimizer.step()
     return
+
+
+def LHS_Design(csv_file):
+    """
+    Creates LHS Design based on a CSV
+    Parameters
+    ----------
+        csv_file: str, the name of the file containing the LHS design from Matlab. Values should not be scaled between 0 and 1.
+    Returns
+    -------
+        param_space: ndarray , the parameter space that will be used with the GP
+    """
+    #Asserts that the csv filename is a string
+    assert isinstance(csv_file, str)==True, "csv_file must be a sting containing the name of the file"
+    
+    reader = csv.reader(open(csv_file), delimiter=",") #Reads CSV containing nx3 LHS design
+    lhs_design = list(reader) #Creates list from CSV
+    param_space = np.array(lhs_design).astype("float") #Turns LHS design into a useable python array (nx3)
+    return param_space
+
+def create_y_data(param_space):
+    """
+    Creates y_data (training data) based on the function theta_1*x + theta_2*x**2 +x**3
+    Parameters
+    ----------
+        param_space: (nx3) ndarray or tensor, parameter space over which the GP will be run
+    Returns
+    -------
+        y_data: ndarray, The simulated y training data
+    """
+    #Assert statements check that the types defined in the doctring are satisfied
+    assert len(param_space.T) ==3, "Only 3 input parameter space can be taken, param_space must be an nx3 array"
+    
+    #Converts parameters to numpy arrays if they are tensors
+    if torch.is_tensor(param_space)==True:
+        param_space = param_space.numpy()
+
+    #Creates an array for train_data that will be filled with the for loop
+    y_data = np.zeros(len(param_space)) #1 x n (row x col)
+
+    #Iterates over evey combination of theta to find the expected y value for each combination
+    for i in range(len(param_space)):
+        theta_1 = param_space[i,0] #nx1 
+        theta_2 = param_space[i,1] #nx1
+        x = param_space[i,2] #nx1 
+        y_data[i] = theta_1*x + theta_2*x**2 +x**3 #Scaler
+    #Returns all_y
+    return y_data
+
+def test_train_split(param_space, y_data, sep_fact=0.8):
+    """
+    Splits y data into training and testing data
+    
+    Parameters
+    ----------
+        param_space: (nx3) ndarray or tensor, The parameter space over which the GP will be run
+        y_data: ndarray or tensor, The simulated y data
+        sep_fact: float or int, The separation factor that decides what percentage of data will be training data. Between 0 and 1.
+    Returns:
+        train_param: tensor, The training parameter space data
+        train_data: tensor, The training y data
+        test_param: tensor, The testing parameter space data
+        test_data: tensor, The testing y data
+    
+    """
+    #Assert statements check that the types defined in the doctring are satisfied and sep_fact is between 0 and 1 
+    assert isinstance(sep_fact, (float, int))==True, "Separation factor must be a float or integer"
+    assert 0 < sep_fact< 1, "Separation factor must be between 0 and 1"
+    
+    #Asserts length od param_space and y_data are equal
+    assert len(param_space) == len(y_data), "The length of param_space and y_data must be the same"
+    
+    #Converts data and parameters to tensors if they are numpy arrays
+    if isinstance(param_space, np.ndarray)==True:
+        param_space = torch.tensor(param_space) #1xn
+    if isinstance(y_data, np.ndarray)==True:
+        y_data = torch.tensor(y_data) #1xn
+    
+    #Creates the index on which to split data
+    train_split = int(np.round(len(y_data))*sep_fact)-1 
+    
+    #Training and testing data are created and converted into tensors
+    train_data =y_data[:train_split] #1x(n*sep_fact)
+    test_data = y_data[train_split:] #1x(n-n*sep_fact)
+    train_param = param_space[:train_split,:] #1x(n*sep_fact)
+    test_param = param_space[train_split:,:] #1x(n-n*sep_fact)
+    return train_param, train_data, test_param, test_data
+
+def train_GP_model(model, likelihood, train_param, train_data, iterations=300, verbose=False):
+    """
+    Trains the GP model and finds hyperparameters with the Adam optimizer with an lr =0.1
+    
+    Parameters
+    ----------
+        model: bound method, The model that the GP is bound by
+        likelihood: bound method, The likelihood of the GP model. In this case, must be Gaussian
+        train_param: tensor or ndarray, The training parameter space data
+        train_data: tensor or ndarray, The training y data
+        iterations: float or int, number of training iterations to run. Default is 300
+        verbose: Set verbose to "True" to view the associated loss and hyperparameters for each training iteration. False by default
+    
+    Returns
+    -------
+        optimizer.step(): Updates the value of parameters using the gradient x.grad
+    """
+    #Assert statements check that inputs are the correct types and lengths
+    assert isinstance(model,ExactGPModel) == True, "Model must be the class ExactGPModel"
+    assert isinstance(likelihood, gpytorch.likelihoods.gaussian_likelihood.GaussianLikelihood) == True, "Likelihood must be Gaussian"
+    assert isinstance(iterations, int)==True, "Number of training iterations must be an integer" 
+    assert len(train_param) == len(train_data), "training data must be the same length as each other"
+    
+    #Converts training data and parameters to tensors if they are a numpy arrays
+    if isinstance(train_param, np.ndarray)==True:
+        train_param = torch.tensor(train_param) #1xn
+    if isinstance(train_data, np.ndarray)==True:
+        train_data = torch.tensor(train_data) #1xn
+
+    #Find optimal model hyperparameters
+    training_iter = iterations
+
+    #Puts the model in training mode
+    model.train()
+
+    #Puts the likelihood in training mode
+    likelihood.train()
+
+    # Use the adam optimizer
+        #algorithm for first-order gradient-based optimization of stochastic objective functions
+        # The method is also appropriate for non-stationary objectives and problems with very noisy and/or sparse gradients. 
+        #The hyper-parameters have intuitive interpretations and typically require little tuning.
+    optimizer = torch.optim.Adam(model.parameters(), lr=0.1)  #Needs GaussianLikelihood parameters, and a learning rate
+        #lr default is 0.001
+
+    # Calculate"Loss" for GPs
+
+    #The marginal log likelihood (the evidence: quantifies joint probability of the data under the prior)
+    #returns an exact MLL for an exact Gaussian process with Gaussian likelihood
+    mll = gpytorch.mlls.ExactMarginalLogLikelihood(likelihood, model) #Takes a Gaussian likelihood and a model, a bound Method
+    #iterates a give number of times
+    for i in range(training_iter): #0-299
+        # Zero gradients from previous iteration - Prevents past gradients from influencing the next iteration
+        optimizer.zero_grad() 
+        # Output from model
+        output = model(train_param) # A multivariate norm of a 1 x n_train^2 tensor
+        # Calc loss and backprop gradients
+        #Minimizing -logMLL lets us fit hyperparameters
+        loss = -mll(output, train_data) #A number (tensor)
+        #computes dloss/dx for every parameter x which has requires_grad=True. 
+        #These are accumulated into x.grad for every parameter x
+        loss.backward()
+    #     print('Iter %d/%d - Loss: %.3f   lengthscale: %.3f   noise: %.3f' % (
+    #         i + 1, training_iter, loss.item(),
+    #         model.covar_module.base_kernel.lengthscale.item(),
+    #          model.likelihood.noise.item()
+    #     ))
+        #optimizer.step updates the value of x using the gradient x.grad. For example, the SGD optimizer performs:
+        #x += -lr * x.grad
+        optimizer.step()
+    return
+
+def calc_GP_outputs(model,likelihood,test_param):
+    """
+    Calculates the GP model's approximation of y, and its mean, variance and standard devaition.
+    
+    Parameters
+    ----------
+        model: bound method, The model that the GP is bound by
+        likelihood: bound method, The likelihood of the GP model. In this case, must be a Gaussian likelihood
+        test_param: tensor or ndarray, The testing parameter space data
+    
+    Returns
+    -------
+        model_mean: tensor, The GP model's mean
+        model_variance: tensor, The GP model's variance
+        model_stdev: tensor, The GP model's standard deviation
+        model_prediction: tensor, The GP model's approximation of y
+    """
+    #Assert statements check that inputs are correct types and lengths
+    assert isinstance(model,ExactGPModel) == True, "Model must be the class ExactGPModel"
+    assert isinstance(likelihood, gpytorch.likelihoods.gaussian_likelihood.GaussianLikelihood) == True, "Likelihood must be Gaussian"
+    #https://www.geeksforgeeks.org/type-isinstance-python/
+
+    #Converts test parameters to tensors if they are a numpy arrays
+    if isinstance(test_param, np.ndarray)==True:
+        test_param = torch.tensor(test_param) #1xn
+        
+    with gpytorch.settings.fast_pred_var(), torch.no_grad():
+    #torch.no_grad() 
+        #Disabling gradient calculation is useful for inference, 
+        #when you are sure that you will not call Tensor.backward(). It will reduce memory consumption
+        #Note: Can't use np operations on tensors where requires_grad = True
+    #gpytorch.settings.fast_pred_var() 
+        #Use this for improved performance when computing predictive variances. 
+        #Good up to 10,000 data points
+    #Predicts data points for model (sse) by sending the model through the likelihood
+        observed_pred = likelihood(model(test_param)) #1 x n_test
+
+    #Calculates model mean  
+    model_mean = observed_pred.mean #1 x n_test
+    #Calculates the variance of each data point
+    model_variance = observed_pred.variance #1 x n_test
+    #Calculates the standard deviation of each data point
+    model_stdev = np.sqrt(observed_pred.variance.detach().numpy()) #THIS LINE WAS CHANGED TO HAVE .detach
+    model_prediction = observed_pred.loc #1 x n_test
+    return model_mean, model_variance, model_stdev, model_prediction    
+
+def calc_y_expected(test_param):
+    """
+    Creates y_data based on the function theta_1*x + theta_2*x**2 +x**3 + noise
+    Parameters
+    ----------
+        test_param: (n_trainx3) ndarray or tensor, The parameter space over which the GP will be tested
+    Returns
+    -------
+        y_data: ndarray, The simulated y data
+    """
+    #Assert statements check that the types defined in the doctring are satisfied
+    assert len(test_param.T) ==3, "Only 3 input Test parameter space can be taken, test_param must be an n_test x 3 array"
+    
+    #Converts training parameters to numpy arrays if they are tensors
+    if torch.is_tensor(test_param)==True:
+        test_param = test_param.numpy() #1xn
+    
+    #Separates parameters for use
+    p_1 = test_param[:,0] #Theta1 #1 x n_test
+    p_2 = test_param[:,1] #Theta2 #1 x n_test
+    p_3 = test_param[:,2] #x #1 x n_test
+
+    #Calculates expected y for each parameter space parameter
+    y_expected = p_1*p_3 + p_2*p_3**2 + p_3**3#1 x n_test
+    return y_expected
+
+def best_error_advanced(model_prediction, y_target):
+    """
+    Calculates the best error in the 3 input GP model
+    
+    Parameters
+    ----------
+        model_prediction: tensor or ndarray: The y values that the GP model predicts 
+        y_target: tensor or ndarray, the expected value of the function from data or other source
+    
+    Returns:
+    --------
+        best_error: float, the value of the best error encountered 
+    """    
+    
+    #Converts target values and GP model predictions to numpy arrays if they are tensors
+    if torch.is_tensor(model_prediction)==True:
+        model_prediction = model_prediction.numpy()
+    if torch.is_tensor(y_target)==True:
+        y_target = y_target.numpy()
+        
+    #Asserst that that these model_prediction and y_target have equal lengths.
+    assert len(y_target)==len(model_prediction), "y_target and model_prediction must be the same length"
+    
+    #Calculates best error as the maximum of the -error
+    error = (y_target-model_prediction)**2 #1xn
+    best_error = np.max(-error) #A number
+    
+    #Finds the best x index
+    best_x = np.argmax(-error) #1xlen(Z.T)
+    
+    #Makes best_error positive again
+    best_error = -best_error
+    
+    return best_error, best_x #1x2
+
+
+def calc_ei_advanced(error_best,pred_mean,pred_var,y_target):
+    """ 
+    Calculates the expected improvement of the 3 input parameter GP
+    Parameters
+    ----------
+        error_best: float, the best predicted error encountered
+        pred_mean: tensor or ndarray, model mean
+        pred_var: tensor or ndarray, model variance
+        y_target: tensor or ndarray, the expected value of the function from data or other source
+    
+    Returns
+    -------
+        ei: ndarray, the expected improvement of the GP model
+    """
+    #Asserts that f_pred is a float, and y_target is an ndarray
+    assert isinstance(error_best, (float,int))==True, "error_best must be a float or integer"
+    
+    #Coverts any tensors given as inputs to ndarrays
+    if torch.is_tensor(pred_mean)==True:
+        pred_mean = pred_mean.numpy() #1xn
+    if torch.is_tensor(pred_var)==True:
+        pred_var = pred_var.detach().numpy() #1xn
+    if torch.is_tensor(y_target)==True:
+        y_target = y_target.numpy() #1xn
+        
+    #Checks for equal lengths
+    assert len(y_target)==len(pred_mean)==len(pred_var), "y_target, pred_mean, and pred_var must be the same length"
+    
+    #Defines standard devaition
+    pred_stdev = np.sqrt(pred_var) #1xn
+    
+    #If variance is zero this is important
+    with np.errstate(divide = 'warn'):
+        #Creates upper and lower bounds and described by Alex Dowling's Derivation
+        bound_a = ((y_target - pred_mean) +np.sqrt(error_best))/pred_stdev #1xn
+        bound_b = ((y_target - pred_mean) -np.sqrt(error_best))/pred_stdev #1xn
+        bound_lower = np.zeros(len(bound_a))
+        bound_upper = np.zeros(len(bound_a))
+        for i in range(len(bound_a)):
+            bound_lower[i] = np.min([bound_a[i],bound_b[i]])
+            bound_upper[i] = np.max([bound_a[i],bound_b[i]])
+#         print("Upper bound is", bound_upper)
+#         print("Lower bound is", bound_lower)
+#         print("pdf upper is", norm.pdf(bound_upper))
+#         print("cdf upper is", norm.cdf(bound_upper))
+#         print("pdf lower is", norm.pdf(bound_lower))
+#         print("cdf lower is", norm.cdf(bound_lower))
+        
+
+        #Creates EI terms in terms of Alex Dowling's Derivation
+        ei_term1_comp1 = norm.cdf(bound_upper) - norm.cdf(bound_lower) #1xn
+        ei_term1_comp2 = error_best - (y_target - pred_mean)**2 #1xn
+
+        ei_term2_comp1 = 2*(y_target - pred_mean)*pred_stdev #1xn
+        ei_eta_upper = -np.exp(-bound_upper**2/2)/np.sqrt(2*np.pi)
+        ei_eta_lower = -np.exp(-bound_lower**2/2)/np.sqrt(2*np.pi)
+        ei_term2_comp2 = (ei_eta_upper-ei_eta_lower)
+        
+        ei_term3_comp1 = bound_upper*ei_eta_upper #1xn
+        ei_term3_comp2 = bound_lower*ei_eta_lower #1xn
+        ei_term3_comp3 = np.zeros(len(bound_upper))
+        ei_term3_comp4 = np.zeros(len(bound_lower))
+        
+        for i in range(len(bound_upper)):
+            ei_term3_comp3[i] = (1/2)*math.erf(bound_upper[i]/np.sqrt(2)) #1xn
+            ei_term3_comp4[i] = (1/2)*math.erf(bound_lower[i]/np.sqrt(2)) #1xn
+            
+
+        ei_term3_psi_upper = ei_term3_comp1 + ei_term3_comp3 #1xn
+        ei_term3_psi_lower = ei_term3_comp2 + ei_term3_comp4 #1xn
+        ei_term1 = ei_term1_comp1*ei_term1_comp2 #1xn
+        
+        ei_term2 = ei_term2_comp1*ei_term2_comp2 #1xn
+        ei_term3 = -pred_var*(ei_term3_psi_upper-ei_term3_psi_lower) #1xn
+        ei = ei_term1 + ei_term2 + ei_term3 #1xn
+        ei_final = np.zeros(len(ei))
+            
+        for i in range(len(ei_final)):
+            ei_final[i] = ei[i]
+          
+    return ei_final
+
+def improvement_integral(error_best,pred_mean,pred_var,y_target, eps=None): #Needs work
+    """ 
+    Calculates the improvement integrand of the 3 input parameter GP
+    Parameters
+    ----------
+        error_best: float, the best predicted error encountered
+        pred_mean: tensor or ndarray, model mean
+        pred_var: tensor or ndarray, model variance
+        y_target: tensor or ndarray, the expected value of the function from data or other source
+        eps: float or int, The value of a bound
+    
+    Returns
+    -------
+        improvement: ndarray, the improvement integrand of the GP model to be plotted. Used for testing
+    """    
+    #Asserts best_error is a float or integer
+    assert isinstance(error_best, (float,int))==True, "error_best must be a float or integer"
+    
+    #Coverts any tensors given as inputs to ndarrays
+    if torch.is_tensor(pred_mean)==True:
+        pred_mean = pred_mean.numpy() #1xn
+    if torch.is_tensor(pred_var)==True:
+        pred_var = pred_var.numpy() #1xn
+    if torch.is_tensor(y_target)==True:
+        y_target = y_target.numpy() #1xn
+    pred_stdev = np.sqrt(pred_var) #1xn
+    
+    if eps == None:
+        eps_a = ((y_target - pred_mean) +np.sqrt(error_best))/pred_stdev #1xn
+        eps_b = ((y_target - pred_mean) -np.sqrt(error_best))/pred_stdev #1xn
+        eps_up = np.zeros(len(eps_a))
+        eps_low = np.zeros(len(eps_a))
+        
+        for i in range(len(eps_a)):
+            eps_low[i] = np.min([eps_a[i],eps_b[i]])
+            eps_up[i] = np.max([eps_a[i],eps_b[i]])
+#         print(eps_up,eps_low)
+        improvement_low = (error_best- (y_target -pred_mean-pred_stdev*eps_low)**2)*norm.pdf(eps_low)
+#         print(norm.pdf(eps_low),error_best)
+#         print((y_target -pred_mean-pred_stdev*eps_low)**2)
+        improvement_up = (error_best- (y_target -pred_mean-pred_stdev*eps_up)**2)*norm.pdf(eps_up)
+#         print(improvement_low, improvement_up)
+        improvement = improvement_low,improvement_up
+    else:
+        improvement = (error_best- (y_target -pred_mean-pred_stdev*eps)**2)*norm.pdf(eps)
+ 
+    return improvement
+
+
+def improvement_int_terms(error_best,pred_mean,pred_var,y_target, steps=5): #Needs work
+    """ 
+    Calculates the improvement integrand of the 3 input parameter GP
+    Parameters
+    ----------
+        error_best: float, the best predicted error encountered
+        pred_mean: tensor or ndarray, model mean
+        pred_var: tensor or ndarray, model variance
+        y_target: tensor or ndarray, the expected value of the function from data or other source
+        step: int, the number of epsilon values between epsilon 1 and epsilon 2
+    
+    Returns
+    -------
+        improvement: ndarray, the improvement integrand of the GP model to be plotted. Used for testing
+    """    
+    #Asserts best_error is a float or integer
+    assert isinstance(error_best, (float,int))==True, "error_best must be a float or integer"
+    assert isinstance(steps, (int))==True, "number of epsilon steps must be an integer"
+    
+    #Coverts any tensors given as inputs to ndarrays
+    if torch.is_tensor(pred_mean)==True:
+        pred_mean = pred_mean.numpy() #1xn
+    if torch.is_tensor(pred_var)==True:
+        pred_var = pred_var.numpy() #1xn
+    if torch.is_tensor(y_target)==True:
+        y_target = y_target.numpy() #1xn
+    pred_stdev = np.sqrt(pred_var) #1xn
+    
+    
+    I_term_1 = np.zeros((steps,len(y_target)))
+    I_term_2 = np.zeros((steps,len(y_target)))
+    I_term_3 = np.zeros((steps,len(y_target)))
+
+    
+    eps_a = ((y_target - pred_mean) +np.sqrt(error_best))/pred_stdev #1xn
+    eps_b = ((y_target - pred_mean) -np.sqrt(error_best))/pred_stdev #1xn
+    eps_up = np.zeros(len(eps_a))
+    eps_low = np.zeros(len(eps_a))
+
+    for i in range(len(eps_a)):
+        eps_low[i] = np.min([eps_a[i],eps_b[i]])
+        eps_up[i] = np.max([eps_a[i],eps_b[i]])
+#         print(eps_up,eps_low)
+
+    epsilon_space = np.linspace(eps_low, eps_up, steps)
+    for i in range(steps):
+        term_1  = (error_best - (y_target - pred_mean)**2)*norm.pdf(epsilon_space[i,:])
+        term_2 = 2*(y_target - pred_mean)*pred_stdev*epsilon_space[i,:]*norm.pdf(epsilon_space[i,:])
+        term_3 = -(pred_var)*(epsilon_space[i,:]**2)*norm.pdf(epsilon_space[i,:])
+        I_term_1[i] = term_1
+        I_term_2[i] = term_2
+        I_term_3[i] = term_3
+ 
+    return epsilon_space, I_term_1, I_term_2,I_term_3
     
 def calc_ei_basic(f_best,pred_mean,pred_var, explore_bias=0.0):
     """ 
@@ -787,8 +713,8 @@
     
     Returns
     -------
-        ei: ndarray, the expected improvement of the GP model
-    
+    Calling this model will return the posterior of the latent Gaussian process when conditioned
+    on the training data. The output will be a :obj:`~gpytorch.distributions.MultivariateNormal`.
     """
     assert len(pred_mean) == len(pred_var), "GP predicted means and variances must be the same length"
     assert torch.is_tensor(pred_mean)==True and torch.is_tensor(pred_var)==True, "GP predicted means and variances must be tensors"
@@ -817,5 +743,4 @@
         else:
             #Sets ei to zero if standard deviation is zero
             ei[i] = 0
-    return ei
->>>>>>> 56e797b6
+    return ei