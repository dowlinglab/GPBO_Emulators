import numpy as np
import random
import warnings
import math
from scipy.stats import norm
from scipy import integrate
import scipy.optimize as optimize
import os
import time
import Tasmanian
from sklearn.gaussian_process import GaussianProcessRegressor
from sklearn.gaussian_process.kernels import RBF, Matern, WhiteKernel, ConstantKernel, DotProduct
from sklearn.preprocessing import StandardScaler
from scipy.stats import qmc
import pandas as pd
from enum import Enum
import pickle
import gzip
import itertools
from itertools import combinations
import copy
import scipy
import matplotlib.pyplot as plt

class Method_name_enum(Enum):
    """
    The base class for any GPBO Method names
    
    Notes: 
    -------
    1 = A1
    2 = B1
    3 = A2
    4 = B2
    5 = C2
    
    """
    #Ensure that only values 1 to 5 are chosen
    if Enum in range(1, 6) == False:
        raise ValueError("There are only five options for Enum: 1 to 5")
        
    A1 = 1
    B1 = 2
    A2 = 3
    B2 = 4
    C2 = 5
    #Note use Method_name_enum.enum.name to call "A1"

class Kernel_enum(Enum):
    """
    Base class for kernel choices
    
    Notes: 
    -------
    1 = Matern 52
    2 = Matern 32
    3 = RBF
    """
    #Check that values are only 1 to 3
    if Enum in range(1, 4) == False:
        raise ValueError("There are only three options for Enum: 1 to 3")
        
    MAT_52 = 1
    MAT_32 = 2
    RBF = 3
    
class Gen_meth_enum(Enum):
    """
    The base class for any GPBO Method names
    
    Notes: 
    -------
    1 = LHS
    2 = Meshgrid
    """
    #Check that values are only 1 to 2
    if Enum in range(1, 3) == False:
        raise ValueError("There are only two options for Enum: 1 (LHS) to 2 (Meshgrid)")
        
    LHS = 1
    MESHGRID = 2
    
class Obj_enum(Enum):
    """
    The base class for any objective function
    
    Notes: 
    -------
    1 = SSE
    2 = ln(SSE)
    """
    #Check that values are only 1 to 2
    if Enum in range(1, 3) == False:
        raise ValueError("There are only two options for Enum: 1 (obj) to 2 (ln obj)")
        
    OBJ = 1
    LN_OBJ = 2
    
class CS_name_enum(Enum):
    """
    The base class for any GPBO case study names
    
    Notes: 
    -------
    1 = CS1 2 Param Polynomial
    2 = CS2 4 Param Muller Potential
    3 = CS2 8 Param Muller Potential
    4 = CS2 12 Param Muller Potential
    5 = CS2 16 Param Muller Potential
    6 = CS2 20 Param Muller Potential
    7 = CS2 24 Param Muller Potential
    8 = CS3 5 Param Polynomial
    9 = CS4 4 Param Isotherm
    """
    #Check that values are only 1 to 2
    if Enum in range(1, 10) == False:
        raise ValueError("There are 9 options for Enum: 1 to 9")
        
    CS1 = 1
    CS2_4 = 2
    CS2_8 = 3
    CS2_12 = 4
    CS2_16 = 5
    CS2_20 = 6
    CS2_24 = 7
    CS3 = 8
    CS4 = 9
    
class Ep_enum(Enum):
    """
    The base class for any Method for calculating the decay of the exploration parameter
    
    Notes: 
    -------
    1 = Constant
    2 = Decay
    3 = Boyle
    4 = Jasrasaria
    """
    #Ensure that only values 1 to 5 are chosen
    if Enum in range(1, 4) == False:
        raise ValueError("There are only four options for Enum: 1 to 4")
        
    CONSTANT = 1
    DECAY = 2
    BOYLE = 3
    JASRASARIA = 4

class GPBO_Methods:
    """
    The base class for any GPBO Method
    Parameters
    
    Methods
    --------------
    __init__
    get_emulator()
    get_obj()
    get_sparse_grid()
    """
    # Class variables and attributes
    
    def __init__(self, method_name):
        """
        Parameters
        ----------
        method_name, Method_name_enum Class instance, The name associated with the method being tested. Enum type
        """
        assert isinstance(method_name, Method_name_enum), "method_name must be an instance of Method_name_enum"
        # Constructor method
        self.method_name = method_name
        self.emulator = self.get_emulator()
        self.obj = self.get_obj()
        self.sparse_grid = self.get_sparse_grid()
        
    def get_emulator(self):
        """
        Function to get emulator status based on method name
        
        Returns:
        --------
        emulator, bool: Status of whether the GP emulates the function directly
        """
        #Objective function uses emulator GP if class 2
        if "2" in self.method_name.name:
            emulator = True
        else:
            emulator = False
        
        return emulator
    
    def get_obj(self):
        """
        Function to get objective function status based on method name
        
        Returns:
        --------
        obj_enum: class instance, Determines whether log scaling is used
        """
        
        #Objective function is ln_obj if it includes the letter B
        if "B" in self.method_name.name:
            obj = Obj_enum(2)
        else:
            obj = Obj_enum(1)
        return obj
    
    def get_sparse_grid(self):
        """
        Function to get sparse grid status based on method name
        
        Returns:
        --------
        sparse_grid: bool, Determines whether a sparse grid is used to evaluate the EI integral
        """
        #GP EMulator uses sparse grid if it contains C
        if "C" in self.method_name.name:
            sparse_grid = True
        else:
            sparse_grid = False
        
        return sparse_grid

class CaseStudyParameters:
    """
    The base class for any GPBO Case Study and Evaluation
    Parameters
    
    Methods
    --------------
    __init__
    
    """
    # Class variables and attributes
    
    def __init__(self, cs_name, ep0, sep_fact, normalize, kernel, lenscl, outputscl, retrain_GP, reoptimize_obj, gen_heat_map_data, bo_iter_tot, bo_run_tot, save_data, DateTime, seed, obj_tol, ei_tol):
        """
        Parameters
        ----------
        cs_name: string, The name associated with the case study being evaluated   
        ep0: float, The original  exploration bias. Default 1
        sep_fact: float or int, The separation factor that decides what percentage of data will be training data. Between 0 and 1.
        normalize: bool, Determines whether feature data will be normalized for problem analysis
        kernel: enum class instance, Determines which GP Kerenel to use
        lenscl: float, np.ndarray, or None, Value of the lengthscale hyperparameter - None if hyperparameters will be trained
        outputscl: float or None, Determines value of outputscale - None if hyperparameters will be updated during training
        retrain_GP: int, number of times to restart GP training. Note, 0 = 1 optimization
        reoptimize_obj: int, number of times to reoptimize ei/sse with different starting values. Note, 0 = 1 optimization
        gen_heat_map_data: bool, determines whether validation data are generated to create heat maps
        noise_mean:float, int: The mean of the noise
        noise_std: float, int: The standard deviation of the noise
        bo_iter_tot: int, maximum number of BO iterations per restart
        bo_run_tot: int, total number of BO algorithm restarts
        save_fig: bool, Determines whether figures will be saved. Default False
        save_data: bool, Determines whether data will be saved. Default True
        DateTime: str or None, Determines whether files will be saved with the date and time for the run, Default None
        seed: int or None, Determines seed for randomizations. None if seed is random
        ei_tol: float, ei at which to terminate algorithm
        obj_tol: float, obj at which to terminate algorithm after int(bo_iter_tot*0.3) iters
        
        """
        #Assert statements
        #Check for strings
        assert isinstance(cs_name, (str, Enum)) == True, "cs_name must be a string or Enum" #Will figure this one out later
        #Check for enum 
        assert isinstance(kernel, (Enum)) == True, "kernel must be type Enum" #Will figure this one out later
        #Check for float/int
        assert all(isinstance(var, (float,int)) for var in [sep_fact,ep0]) == True, "sep_fact and ep0 must be float or int"
        #Check for bool
        assert all(isinstance(var, (bool)) for var in [normalize, gen_heat_map_data, save_data]) == True, "normalize, gen_heat_map_data, save_fig, and save_data must be bool"
        #Check for int
        assert all(isinstance(var, (int)) for var in [bo_iter_tot, bo_run_tot, seed, retrain_GP, reoptimize_obj]) == True, "bo_iter_tot, bo_run_tot, seed, retrain_GP, and reoptimize_obj must be int"
        assert isinstance(outputscl, (float, int)) or outputscl is None, "outputscl must be float, int, or None"
        #Outputscl must be >0 if not None
        if outputscl is not None:
            assert outputscl > 0, "outputscl must be > 0 initially if it is not None"
            
        #Check lenscl, float, int, array, or None
        if isinstance(lenscl, list):
            lenscl = np.array(lenscl)
            
        assert isinstance(lenscl, (float, int, np.ndarray)) or lenscl is None, "lenscl must be float, int, np.ndarray, or None"
        if lenscl is not None:
            if isinstance(lenscl, (float, int)):
                assert lenscl > 0, "lenscl must be > 0 initially if lenscl is not None"
            else:
                assert all(isinstance(var, (np.int64, np.float64, float, int)) for var in lenscl), "All lenscl elements must float or int"
                assert all(item > 0 for item in lenscl), "lenscl elements must be > 0 initially if lenscl is not None"
        #Check for sep fact number between 0 and 1        
        assert 0 < sep_fact <= 1, "Separation factor must be between 0 and 1. Not including zero"
        #Check for > 0
        assert all(var > 0 for var in [bo_iter_tot, bo_run_tot, seed]) == True, "bo_iter_tot, bo_run_tot, and seed must be > 0"        
        #Check for >=0
        assert all(var >= 0 for var in [retrain_GP, reoptimize_obj]) == True, "retrain_GP and reoptimize_obj must be >= 0"
        #Check for str or None
        assert isinstance(DateTime, (str)) == True or DateTime == None, "DateTime must be str or None"
        assert isinstance(ei_tol, (float,int)) and ei_tol >= 0, "ei_tol must be a positive float or integer"
        assert isinstance(obj_tol, (float,int)) and obj_tol >= 0, "obj_tol must be a positive float or integer"
        
        # Constructor method
        #Ensure name is a string
        if isinstance(cs_name, Enum) == True:
            self.cs_name = cs_name.name
        else:
            self.cs_name = cs_name
        self.ep0 = ep0
        self.sep_fact = sep_fact
        self.normalize = normalize
        self.kernel = kernel
        self.lenscl = lenscl
        self.outputscl = outputscl
        self.retrain_GP = retrain_GP
        self.reoptimize_obj = reoptimize_obj
        self.gen_heat_map_data = gen_heat_map_data
        self.bo_iter_tot = bo_iter_tot
        self.bo_run_tot = bo_run_tot
        self.save_data = save_data
        self.DateTime = DateTime
        self.seed = seed
        #Set seed
        if  self.seed != None:
            assert isinstance(self.seed, int) == True, "Seed number must be an integer or None"
            random.seed(self.seed)
        self.ei_tol = ei_tol
        self.obj_tol = obj_tol

class Simulator:
    """
    The base class for differet simulators. Defines a simulation
    
    Methods
    --------------
    __init__
    __set_true_params()
    __grid_sampling(n_points, bounds
    __lhs_sampling(n_points, bounds, seed)
    __create_param_data(n_points, bounds, gen_meth, seed)
    gen_y_data(data, noise_mean, noise_std)
    gen_exp_data(num_x_data, gen_meth_x)
    gen_sim_data(num_theta_data, gen_meth_theta, num_x_data, gen_meth_x, gen_val_data)
    sim_data_to_sse_sim_data(method, sim_data, exp_data, gen_val_data)
    """
    def __init__(self, indeces_to_consider, theta_ref, theta_names, bounds_theta_l, bounds_x_l, bounds_theta_u, bounds_x_u, noise_mean, noise_std, normalize, seed, calc_y_fxn):
        """
        Parameters
        ----------
        indeces_to_consider: list of int, The indeces corresponding to which parameters are being guessed
        theta_ref: ndarray, The array containing the true values of problem constants
        theta_names: list, list of names of each parameter that will be plotted named by indecie w.r.t Theta_True
        bounds_theta_l: list, lower bounds of theta
        bounds_x_l: list, lower bounds of x
        bounds_theta_u: list, upper bounds of theta
        bounds_x_u: list, upper bounds of x
        noise_mean:float, int: The mean of the noise
        noise_std: float, int: The standard deviation of the noise
        normalize: bool, Determines whether feature data will be normalized for problem analysis
        seed: int or None, Determines seed for randomizations. None if seed is random
        calc_y_fxn: function, The function to calculate ysim data with
        """
        #Check for float/int
        assert all(isinstance(var,(float,int)) for var in [noise_std, noise_mean]) == True, "noise_mean and noise_std must be int or float"
        assert isinstance(seed, int) or seed is None, "Seed must be int or None"
        #Check for list or ndarray
        list_vars = [indeces_to_consider, theta_ref, theta_names, bounds_theta_l, bounds_x_l, bounds_theta_u, bounds_x_u]
        assert all(isinstance(var,(list,np.ndarray)) for var in list_vars) == True, "indeces_to_consider, theta_ref, theta_names, bounds_theta_l, bounds_x_l, bounds_theta_u, and bounds_x_u must be list or np.ndarray"
        #Check for list lengths > 0
        assert all(len(var) > 0 for var in list_vars) == True, "indeces_to_consider, theta_ref, theta_names, bounds_theta_l, bounds_x_l, bounds_theta_u, and bounds_x_u must have length > 0"
        #Check that bound_x and bounds_theta have same lengths
        assert len(bounds_theta_l) == len(bounds_theta_u) and len(bounds_x_l) == len(bounds_x_u), "bounds lists for x and theta must be same length"
        #Check indeces to consider in theta_ref
        assert all(0 <= idx <= len(theta_ref)-1 for idx in indeces_to_consider)==True, "indeces to consider must be in range of theta_ref"
        #How to write assert statements for cs_params and calc_y_fxn
        #Assert normalize is bool
        assert isinstance(normalize, bool), "normalize"
        
        # Constructor method
        self.dim_x = len(bounds_x_l)
        self.dim_theta = len(indeces_to_consider) #Length of theta is equivalent to the number of indeces to consider
        self.indeces_to_consider = indeces_to_consider
        self.theta_ref = theta_ref
        self.theta_names = theta_names
        self.theta_true, self.theta_true_names = self.__set_true_params() #Would this be better as a dictionary?
        self.bounds_theta = np.array([bounds_theta_l, bounds_theta_u])
        self.bounds_theta_reg = self.bounds_theta[:,self.indeces_to_consider] #This is the theta_bounds for parameters we will regress
        self.bounds_x = np.array([bounds_x_l, bounds_x_u])
        self.noise_mean = noise_mean
        self.noise_std = noise_std
        self.calc_y_fxn = calc_y_fxn
        self.normalize = normalize
        self.seed = seed
        #Find theta_ref normalized if applicable
        if self.normalize == True:
            self.theta_true_norm = (self.theta_true - self.bounds_theta_reg[0]) / (self.bounds_theta_reg[1] - self.bounds_theta_reg[0])
    
    def __set_true_params(self):
        """
        Sets true parameter value array and the corresponding names based on parameter dictionary and indeces to consider
        
        Returns
        -------
        true_params: ndarray, The true parameter of the model
        true_param_names: list of string, The names of the true parameter of the model
        """
        #Define theta_true and theta_true_names from theta_ref, theta_names, and indeces to consider
        true_params = self.theta_ref[self.indeces_to_consider]
        true_param_names = [self.theta_names[idx] for idx in self.indeces_to_consider]
        
        return true_params, true_param_names
    
    def __grid_sampling(self, num_points, bounds):
        """
        Generates Grid sampled data
        
        Parameters
        ----------
        num_points: int, number of points in LHS, should be greater than # of dimensions
        bounds: ndarray, array containing upper and lower bounds of elements in LHS sample. Defaults of 0 and 1
        
        Returns:
        ----------
        grid_data: ndarray, (num_points)**bounds.shape[1] grid sample of data
        
        """
        #Generate mesh_grid data for theta_set in 2D
        #Define linspace for theta
        params = np.linspace(0,1, num_points)
        #Define dimensions of parameter
        dimensions = bounds.shape[1]
        #Generate the equivalent of all meshgrid points
        df = pd.DataFrame(list(itertools.product(params, repeat=dimensions)))
        df2 = df.drop_duplicates()
        scaled_data = df2.to_numpy()
        #Normalize to bounds 
        lower_bound = bounds[0]
        upper_bound = bounds[1]
        grid_data = scaled_data*(upper_bound - lower_bound) + lower_bound 
        return grid_data
    
    def __lhs_sampling(self, num_points, bounds, seed):
        """
        Design LHS Samples

        Parameters
        ----------
        num_points: int, number of points in LHS, should be greater than # of dimensions
        bounds: ndarray, array containing upper and lower bounds of elements in LHS sample. Defaults of 0 and 1
        seed: int, seed of random generation

        Returns
        -------
        lhs_data: ndarray, array of LHS sampling points with length (num_points) 
        """
        #Define number of dimensions
        dimensions = bounds.shape[1]
        #Define sampler
        sampler = qmc.LatinHypercube(d=dimensions, seed = seed)
        lhs_data = sampler.random(n=num_points)

        #Generate LHS data given bounds
        lhs_data = qmc.scale(lhs_data, bounds[0], bounds[1]) #Using this because I like that bounds can be different shapes

        return lhs_data
    
    def __create_param_data(self, num_points, bounds, gen_meth, seed):
        """
        Generates data based off of bounds, and an LHS generation number
        
        Parameters
        ----------
        n_points: int, number of data to generate
        bounds: array, array of parameter bounds
        gen_meth: class (Gen_meth_enum), ("LHS", "Meshgrid"). Determines whether data will be generated with an LHS or meshgrid
        seed: int, seed of random generation
        
        Returns:
        --------
        data: ndarray, an array of data
        
        Notes: Meshgrid generated data will output n_points in each dimension, LHS generates n_points of data
        """        
        #Set dimensions 
        dimensions = bounds.shape[1] #Want to do it this way to make it general for either x or theta parameters
        
        #Decide on a method to use based on gen_meth_value. LHS or Grid
        if gen_meth.value == 2:
            data = self.__grid_sampling(num_points, bounds) 
            
        elif gen_meth.value == 1:
            #Generate LHS sample
            data =  self.__lhs_sampling(num_points, bounds, seed)
        
        else:
            raise ValueError("gen_meth.value must be 1 or 2!")
        
        return data
    
    def __vector_to_1D_array(self, array):
        """
        Turns arrays that are shape (n,) into (n, 1) arrays

        Parameters
        ----------
        array: ndarray, n dimensions

        Returns
        -------
        array: ndarray,  if n > 1, return original array. Otherwise, return 2D array with shape (-1,n)
        """
        #If array is not 2D, give it shape (len(array), 1)
        if not len(array.shape) > 1:
            array = array.reshape(-1,1)
        return array
    
    
    #Need to account for normalization here
    def gen_y_data(self, data, noise_mean, noise_std):
        """
        Creates y_data (training data) based on the function theta_1*x + theta_2*x**2 +x**3
        Parameters
        ----------
        data, Instance of Data: Data to generate y data for
        noise_mean:float, int: The mean of the noise
        noise_std: float, int: The standard deviation of the noise

        Returns
        -------
        y_data: ndarray, The simulated y training data
        """        
        #Set seed
        if self.seed is not None:
            np.random.seed(self.seed)
            
        #Unnormalize feature data for calculation if necessary
        if self.normalize == True:
            data = data.unnorm_feature_data()
                
        #Define an array to store y values in
        y_data = []
        #Get number of points
        len_points = data.get_num_theta()
        #Loop over all theta values
        for i in range(len_points):
            #Create model coefficient from true space substituting in the values of param_space at the correct indeces
            model_coefficients = self.theta_ref.copy()
            #Replace coefficients a specified indeces with their theta_val counterparts
            model_coefficients[self.indeces_to_consider] = data.theta_vals[i]               
            #Create model coefficients
            y_data.append(self.calc_y_fxn(model_coefficients, data.x_vals[i])) 

        #Convert list to array and flatten array
        y_data = np.array(y_data).flatten()

        #Creates noise values with a certain stdev and mean from a normal distribution
        noise = np.random.normal(size=len(y_data), loc = noise_mean, scale = noise_std)
        
        #Add noise to data
        y_data = y_data + noise

        return y_data
       
    def gen_exp_data(self, num_x_data, gen_meth_x):
        """
        Generates experimental data in an instance of the Data class
        
        Parameters
        ----------
        num_x_data: int, number of experiments
        gen_meth_x: bool: Whether to generate X data with LHS or grid method
        
        Returns:
        --------
        exp_data: instance of a class filled in with experimental x and y data along with parameter bounds
        """
        #check that num_data > 0 
        if num_x_data <= 0 or isinstance(num_x_data, int) == False:
            raise ValueError('num_x_data must be a positive integer')
            
        #Create x vals based on bounds and num_x_data
        x_vals = self.__vector_to_1D_array(self.__create_param_data(num_x_data, self.bounds_x, gen_meth_x, self.seed))
        #Reshape theta_true to correct dimensions and stack it once for each xexp value
        theta_true = self.theta_true.reshape(1,-1)
        theta_true_repeated = np.vstack([theta_true]*len(x_vals))
        #Create exp_data class and add values
        exp_data = Data(theta_true_repeated, x_vals, None, None, None, None, None, None, self.bounds_theta_reg, self.bounds_x, None, self.seed)
        #Normalize feature data if noramlize is true
        if self.normalize == True:
            exp_data = exp_data.norm_feature_data()
        #Generate y data for exp_data calss instance
        exp_data.y_vals = self.gen_y_data(exp_data, self.noise_mean, self.noise_std)
        
        return exp_data
    
    def gen_sim_data(self, num_theta_data, num_x_data, gen_meth_theta, gen_meth_x, sep_fact, gen_val_data = False):
        """
        Generates experimental data in an instance of the Data class
        
        Parameters
        ----------
        num_theta_data: int, number of theta values
        num_x_data: int, number of experiments
        gen_meth_theta: bool: Whether to generate theta data with LHS or grid method
        gen_meth_x: bool: Whether to generate X data with LHS or grid method
        sep_fact: float or int, The separation factor that decides what percentage of data will be training data. Between 0 and 1.
        gen_val_data: bool, Whether validation data (no y vals) or simulation data (has y vals) will be generated. 
        
        Returns:
        --------
        sim_data: instance of a class filled in with experimental x and y data along with parameter bounds
        """
        assert isinstance(sep_fact, (float,int)), "Separation factor must be float or int > 0"
        assert 0 < sep_fact <= 1, "sep_fact must be > 0 and less than or equal to 1!"
        
        if isinstance(gen_val_data, bool) == False:
            raise ValueError('gen_val_data must be bool')
            
        #Chck that num_data > 0
        if num_theta_data <= 0 or isinstance(num_theta_data, int) == False:
            raise ValueError('num_theta_data must be a positive integer')
            
        if num_x_data <= 0 or isinstance(num_x_data, int) == False:
            raise ValueError('num_x_data must be a positive integer')
        
        #Set bounds on theta which we are regressing given bounds_theta and indeces to consider
        #X data we always want the same between simulation and validation data
        x_data = self.__vector_to_1D_array(self.__create_param_data(num_x_data, self.bounds_x, gen_meth_x, self.seed))
            
        #Infer how many times to repeat theta and x values given whether they were generated by LHS or a meshgrid
        #X and theta repeated at least once per time the other is generated
        repeat_x = num_theta_data
        repeat_theta = len(x_data)
        
        #If using a meshgrid this number is exponentiated by the number of dimensions of itself
        if gen_meth_theta.value == 2:
            repeat_x = num_theta_data**(self.dim_theta)
        if gen_meth_x.value == 2:
            repeat_theta = num_x_data**(self.dim_x)
            
        #Warn user if >5000 pts generated
        if repeat_x*repeat_theta > 5000:
            warnings.warn("More than 5000 points will be generated!")
     
        #Generate all rows of simulation data
        sim_data = Data(None, None, None, None, None, None, None, None, self.bounds_theta_reg, self.bounds_x, sep_fact, self.seed)
       
        #For validation theta, change the seed by 1 to ensure validation and sim data are never the same
        if gen_val_data == False:
            seed = self.seed
        else:
            seed = int(self.seed + 1)
            
        #Generate simulation data theta_vals and create instance of data class   
        sim_theta_vals = self.__vector_to_1D_array(self.__create_param_data(num_theta_data, self.bounds_theta_reg, gen_meth_theta, seed))
        
        #Add repeated theta_vals and x_data to sim_data
        sim_data.theta_vals = np.repeat(sim_theta_vals, repeat_theta , axis = 0)
        sim_data.x_vals = np.vstack([x_data]*repeat_x)
        
        #Normalize feature data if noramlize is true
        if self.normalize == True:
            sim_data = sim_data.norm_feature_data()
        
        #Add y_vals for sim_data only
        if gen_val_data == False:
            sim_data.y_vals = self.gen_y_data(sim_data, 0, 0)
        
        return sim_data
   
    def sim_data_to_sse_sim_data(self, method, sim_data, exp_data, sep_fact, gen_val_data = False):
        """
        Creates simulation data based on x, theta_vals, the GPBO method, and the case study

        Parameters
        ----------
        method: class, fully defined methods class which determines which method will be used
        sim_data: Class, Class containing at least the theta_vals, x_vals, and y_vals for simulation
        exp_data: Class, Class containing at least the x_data and y_data for the experimental data
        sep_fact: float or int, The separation factor that decides what percentage of data will be training data. Between 0 and 1.
        gen_val_data: bool, Whether validation data (no y vals) or simulation data (has y vals) will be generated.

        Returns:
        --------
        sim_sse_data: ndarray, sse data generated from y_vals
        """
        
        assert isinstance(sep_fact, (float,int)), "Separation factor must be float or int > 0"
        assert 0 < sep_fact <= 1, "sep_fact must be > 0 and less than or equal to 1!"
            
        if isinstance(gen_val_data, bool) == False:
            raise ValueError('gen_val_data must be bool')
            
        #Find length of theta and x in data arrays
        len_theta = sim_data.get_num_theta()
        len_x = exp_data.get_num_x_vals()
      
        #Q: For this dataset does it make more sense to have all theta and x values or just the unique thetas and x values?
        #A: Just the unique ones. No need to store extra data if we won't use it and it will be saved somewhere else regardless
        #Assign unique theta indeces and create an array of them
        unique_indexes = np.unique(sim_data.theta_vals, axis = 0, return_index=True)[1]
        unique_theta_vals = np.array([sim_data.theta_vals[index] for index in sorted(unique_indexes)])
        #Add the unique theta_vals and exp_data x values to the new data class instance
        sim_sse_data = Data(unique_theta_vals, exp_data.x_vals, None, None, None, None, None, None, self.bounds_theta, self.bounds_x, sep_fact, self.seed)
        
        if gen_val_data == False:
            #Make sse array equal length to the number of total unique thetas
            sum_error_sq = []
            #Define all y_sims
            y_sim = sim_data.y_vals
            #Iterates over evey combination of theta to find the SSE for each combination
            #Note to do this Xexp and X **must** use the same values
            for i in range(0, len_theta, len_x):
                sum_error_sq.append(sum((y_sim[i:i+len_x] - exp_data.y_vals)**2))#Scaler

            sum_error_sq = np.array(sum_error_sq)

            #objective function only log if using 1B or 2B
            if method.obj.value == 2:
                sum_error_sq = np.log(sum_error_sq) #Scaler

            #Add y_values to data class instance
            sim_sse_data.y_vals = sum_error_sq
        
        return sim_sse_data         
        
        
class Data:
    """
    The base class for any Data used in this workflow
    Parameters
    
    Methods
    --------------
    __init__
    __get_unique(all_vals)
    get_unique_theta()
    get_unique_x()
    get_num_theta()
    get_dim_theta()
    get_num_x_vals()
    get_dim_x_vals()
    __normalize(data, bounds)
    __unnormalize(data, bounds)
    norm_feature_data() 
    unnorm_feature_data()
    train_test_idx_split() 
    """
    # Class variables and attributes
    
    def __init__(self, theta_vals, x_vals, y_vals, gp_mean, gp_var, sse, sse_var, ei, bounds_theta, bounds_x, sep_fact, seed):
        """
        Parameters
        ----------
        theta_vals: ndarray, The arrays of theta_values
        x_vals: ndarray, experimental state points (x data)
        y_vals: ndarray, experimental y data
        gp_mean: ndarray, GP mean prediction values associated with theta_vals and x_vals
        gp_var: ndarray, GP variance prediction values associated with theta_vals and x_vals
        sse: ndarray, sum of squared error values associated with theta_vals and x_vals
        ei: ndarray, expected improvement values associated with theta_vals and x_vals
        bounds_theta: ndarray, bounds of theta
        bounds_x: ndarray, bounds of x
        sep_fact: float or int, The separation factor that decides what percentage of data will be training data. Between 0 and 1.
        seed: int or None, Determines seed for randomizations. None if seed is random
        """
        list_vars = [theta_vals, x_vals, y_vals, gp_mean, gp_var, sse, ei]
        assert all(isinstance(var, np.ndarray) or var is None for var in list_vars), "theta_vals, x_vals, y_vals, gp_mean, gp_var, sse, and ei must be np.ndarray, or None"
        assert isinstance(seed, int) or seed is None, "Seed must be int or None"
        assert isinstance(sep_fact, (float,int)) or sep_fact is None, "Separation factor must be float or int > 0 or None (exp_data)"
        if sep_fact is not None:
            assert 0 < sep_fact <= 1, "sep_fact must be > 0 and less than or equal to 1!"
        # Constructor method
        self.theta_vals = theta_vals
        self.x_vals = x_vals
        self.y_vals = y_vals  
        self.gp_mean = gp_mean
        self.gp_var = gp_var
        self.sse = sse
        self.sse_var = sse_var
        self.ei = ei
        self.bounds_theta = bounds_theta
        self.bounds_x = bounds_x
        self.sep_fact = sep_fact
        self.seed = seed
    
    def __get_unique(self, all_vals):
        """
        Gets unique instances of a certain type of data
        
        Parameters:
        -----------
        all_vals: ndarray, array of parameters with duplicates
        
        Returns:
        --------
        unique_vals: ndarray, array of parameters without duplicates
        """
        #Get unique indecies and use them to get the values
        unique_indexes = np.unique(all_vals, axis = 0, return_index=True)[1]
        unique_vals = np.array([all_vals[index] for index in sorted(unique_indexes)])
        
        return unique_vals
    
    def get_unique_theta(self):
        """
        Defines the unique theta data in an array of theta_vals
        
        Returns:
        --------
        unique_theta_vals: ndarray, array of unique theta vals 
        """
        assert self.theta_vals is not None, "theta_vals must be defined"
        #Get unique indecies and use them to get the values
        unique_theta_vals = self.__get_unique(self.theta_vals)
        return unique_theta_vals
    
    def get_unique_x(self):
        """
        Defines the unique x data in an array of x_vals
        
        Returns:
        --------
        unique_x_vals: ndarray, array of unique x vals 
        """
        assert self.x_vals is not None, "x_vals must be defined"
        #Get unique indecies and use them to get the values
        unique_x_vals = self.__get_unique(self.x_vals)
        return unique_x_vals
    
    def get_num_theta(self):
        """
        Defines the total number of theta data the GP will have access to to train on
        
        Returns
        -------
        num_theta_data: int, the number of theta data the GP will have access to
        """
        assert self.theta_vals is not None, "theta_vals must be defined"
        num_theta_data = len(self.theta_vals)
        
        return num_theta_data
    
    def get_dim_theta(self):
        """
        Defines the total dimensions of theta data the GP will have access to to train on
        
        Returns
        -------
        dim_theta_data: int, the dim of theta data the GP will have access to
        """
        assert self.theta_vals is not None, "theta_vals must be defined"
        if len(self.theta_vals) == 1:
            theta_vals = self.theta_vals.reshape(1,-1)
        else:
            theta_vals = self.theta_vals
            
        dim_theta_data = theta_vals.shape[1]
        
        return dim_theta_data
    
    def get_num_x_vals(self):
        """
        Defines the total number of x data the GP will have access to to train on
        
        Returns
        -------
        num_x_data: int, the number of x data the GP will have access to
        """
        assert self.x_vals is not None, "x_vals must be defined"
        #Length is the number of data
        num_x_data = len(self.x_vals)
        
        return num_x_data
    
    def get_dim_x_vals(self):
        """
        Defines the total dimensions of x data the GP will have access to to train on
        
        Returns
        -------
        dim_x_data: int, the dimensiosn of x data the GP will have access to
        """
        assert self.x_vals is not None, "x_vals must be defined"
        #Get dim of x data
        dim_x_data = self.__vector_to_1D_array(self.x_vals).shape[1]
        
        return dim_x_data
    
    def __vector_to_1D_array(self, array):
        """
        Turns arrays that are shape (n,) into (n, 1) arrays

        Parameters
        ----------
        array: ndarray, n dimensions

        Returns
        -------
        array: ndarray,  if n > 1, return original array. Otherwise, return 2D array with shape (-1,n)
        """
        #If array is not 2D, give it shape (len(array), 1)
        if not len(array.shape) > 1:
            array = array.reshape(-1,1)
        return array
    
    def __normalize(self, data, bounds):
        """
        Normalizes data between 0 and 1

        Parameters
        ----------
        data: ndarray: The data you want to scale
        bounds: ndarray, The bounds of the type of data you want to normalize
        
        Returns:
        ---------
        scaled_data: ndarray, the data normalized between 0 and 1 based on the bounds
        """
        #Define lower/upper bounds
        bounds = self.__vector_to_1D_array(bounds)
        lower_bound = bounds[0]
        upper_bound = bounds[1]
        #Scale data
        scaled_data = (data - lower_bound) / (upper_bound - lower_bound)
        
        return scaled_data
    
    def __unnormalize(self, scaled_data, bounds):
        """
        Normalizes data back to original values 
        
        Parameters
        ----------
        scaled_data: Instance of Data, data with features scaled between 0 and 1
        bounds: ndarray, The bounds of the type of data you want to normalize
        
        Returns
        ---------
        data: ndarray, the original data renormalized based on the original bounds
        """
        #Define upper/lower bounds
        bounds = self.__vector_to_1D_array(bounds)
        lower_bound = bounds[0]
        upper_bound = bounds[1]
        #scale data
        data = scaled_data*(upper_bound - lower_bound) + lower_bound
        
        return data
    
    def norm_feature_data(self):
        """
        Normalizes all feature data. Only call this method on unscaled data
        
        Returns
        -------
        scaled_data: Instance of Data class, data with features scaled between 0 and 1
        """
        assert self.theta_vals is not None, "theta_vals must be defined"
        assert self.x_vals is not None, "x_vals must be defined"
        assert self.bounds_theta is not None, "bounds_theta must be defined"
        assert self.bounds_x is not None, "bounds_x must be defined"
        
        #Scale theta and x values
        scaled_theta_vals = self.__normalize(self.theta_vals, self.bounds_theta)
        scaled_x_vals = self.__normalize(self.x_vals, self.bounds_x)
        
        #Create an instance of the data class with scaled values
        scaled_data = Data(scaled_theta_vals, scaled_x_vals, self.y_vals, self.gp_mean, self.gp_var, self.sse, self.sse_var, self.ei, self.bounds_theta, self.bounds_x, self.sep_fact, self.seed) 
        
        return scaled_data
    
    def unnorm_feature_data(self):
        """
        Unnormalizes all feature data and stores it in a new instance of the data class. Only call this method on scaled data
        
        Returns
        -------
        unscaled_data: Instance of Data class, data with features scaled between the original bounds
        """
        assert self.theta_vals is not None, "theta_vals must be defined"
        assert self.x_vals is not None, "x_vals must be defined"
        assert self.bounds_theta is not None, "bounds_theta must be defined"
        assert self.bounds_x is not None, "bounds_x must be defined"
        
        #Unscale theta and x values
        reg_theta_vals = self.__unnormalize(self.theta_vals, self.bounds_theta)
        reg_x_vals = self.__unnormalize(self.x_vals, self.bounds_x)
        
        #Create instance of data class for new unscaled values
        unscaled_data = Data(reg_theta_vals, reg_x_vals, self.y_vals, self.gp_mean, self.gp_var, self.sse, self.sse_var, self.ei, self.bounds_theta, self.bounds_x, self.sep_fact, self.seed) 
        
        return unscaled_data
    
    def train_test_idx_split(self):
        """
        Splits data indeces into training and testing indeces
        
        Returns:
        --------
        train_idx: ndarray, The training theta data identifiers
        test_idx: ndarray, The testing theta data identifiers
        
        Notes
        -----
        The training and testing data is split such that the number train_data is always rounded up. Ensures there is always training data

        """
        assert self.sep_fact is not None, "Data must have a separation factor that is not None!"
        assert self.theta_vals is not None, "data must have theta_vals"
        #Find number of unique thetas and calculate length of training data
        len_theta = len(self.get_unique_theta())
        len_train_idc = int(np.ceil(len_theta*self.sep_fact)) #Ensure there will always be at least one training point by using np.ceil
        
        #Create an index for each theta
        all_idx = np.arange(0,len_theta)

        #Shuffles Random Data. Will calling this once in case study parameters mean I don't need this? (No. It doesn't)
        if self.seed is not None:
            #Set seed to number specified by shuffle seed
            random.seed(self.seed)
            
        #Shuffle all_idx data in such a way that theta values will be randomized
        random.shuffle(all_idx)
        #Set train test indeces
        train_idx = all_idx[:len_train_idc]
        test_idx = all_idx[len_train_idc:]
        
        return train_idx, test_idx

class GP_Emulator:
    """
    The base class for Gaussian Processes
    Parameters
    
    Methods
    --------------
    __init__
    get_num_gp_data()
    __set_kernel()
    __set_lenscl(kernel)
    __set_outputscl(kernel)
    set_model()
    train_gp(gp_model)
    __eval_gp_mean_var(data)
    eval_gp_mean_var_heat_map(heat_map_data, featurized_hm_data)
    eval_gp_mean_var_test()
    eval_gp_mean_var_val()
    eval_gp_mean_var_cand()
    """
    # Class variables and attributes
    
    def __init__(self, gp_sim_data, gp_val_data, cand_data, kernel, lenscl, noise_std, outputscl, retrain_GP, seed, __feature_train_data, __feature_test_data, __feature_val_data, __feature_cand_data):
        """
        Parameters
        ----------
        gp_sim_data: instance of Data class, all simulation data for the GP
        gp_val_data: instance of Data class, the validation data for the GP. None if not saving parameter data
        cand_data: instance of Data class, candidate theta value for evaluation with GPBO_Driver.opt-with_scipy()
        kernel: enum class instance, Determines which GP Kerenel to use
        lenscl: float or None, Value of the lengthscale hyperparameter - None if hyperparameters will be updated during training
        noise_std: float, int: The standard deviation of the noise - None if hyperparameters will be updated during training
        outputscl: float or None, Determines value of outputscale
        retrain_GP: int, number of times to restart GP training
        seed: int or None, random seed
        __feature_train_data: ndarray, the feature data for the training data in ndarray form
        __feature_test_data: ndarray, the feature data for the testing data in ndarray form
        __feature_val_data: ndarray, the feature data for the validation data in ndarray form
        __feature_cand_data: ndarray, the feature data for the candidate theta data in ndarray. Used with GPBO_Driver.__opt_with_scipy()
        """
        #Assert statements
        #Check for int/float
        #Outputscl must be >0 if not None
        assert isinstance(outputscl, (float, int)) or outputscl is None, "outputscl must be float, int, or None"
        if outputscl is not None:
            assert outputscl > 0, "outputscl must be > 0 initially if it is not None"
            
        #Check lenscl, float, int, array, or None
        if isinstance(lenscl, list):
            lenscl = np.array(lenscl)
        assert isinstance(lenscl, (float, int, np.ndarray)) or lenscl is None, "lenscl must be float, int, np.ndarray, or None"
        if lenscl is not None:
            if isinstance(lenscl, (float, int)):
                assert lenscl > 0, "lenscl must be > 0 initially if lenscl is not None"
            else:
                assert all(isinstance(var, (np.int64, np.float64, float, int)) for var in lenscl), "All lenscl elements must float or int"
                assert all(item > 0 for item in lenscl), "lenscl elements must be > 0 initially if lenscl is not None"
        
        #Check for int
        assert isinstance(retrain_GP, int) == True, "retrain_GP must be int"
        #Check for > 0
        assert all(var >= 0 for var in [retrain_GP]) == True, "retrain_GP must be greater than or equal to 0"
        #Check for Enum
        assert isinstance(kernel, Enum) == True, "kernel must be type Enum"
        #Check for instance of Data class or None
        assert isinstance(gp_sim_data, (Data)) == True or gp_sim_data == None, "gp_sim_data must be an instance of the Data class or None"
        assert isinstance(gp_val_data, (Data)) == True or gp_val_data == None, "gp_sim_data must be an instance of the Data class or None"
        
        # Constructor method
        self.gp_sim_data = gp_sim_data
        self.gp_val_data = gp_val_data
        self.cand_data = cand_data
        self.kernel = kernel
        self.lenscl = lenscl
        self.noise_std = noise_std
        self.outputscl = outputscl
        self.retrain_GP = retrain_GP
        self.seed = seed
        self.scaler = StandardScaler()
        self.__feature_train_data = None #Added using child class
        self.__feature_test_data = None #Added using child class
        self.__feature_val_data = None #Added using child class
        self.__feature_cand_data = None #Added using child class
        
    def get_num_gp_data(self):
        """
        Defines the total number of data the GP will have access to to train on
        
        Returns
        -------
        num_data: int, the number of data the GP will have access to
        """
        assert isinstance(self.gp_sim_data, Data), "self.gp_sim_data must be instance of Data class"
        #Number of available gp data determined by number of sim data
        num_gp_data = int(self.gp_sim_data.get_num_theta())
        
        return num_gp_data
    
    def __set_kernel(self):
        """
        Sets kernel of the model
        
        Returns
        ----------
        kernel: The original kernel of the model
        
        """ 
        #Set noise kernel
        noise_kern = WhiteKernel(noise_level=self.noise_std**2, noise_level_bounds= "fixed") #bounds = "fixed"
        #Set Constant Kernel
        cont_kern = ConstantKernel(constant_value = 1, constant_value_bounds = (1e-3,1e4))
        #Set the rest of the kernel
        if self.kernel.value == 3: #RBF
            kernel = cont_kern*RBF(length_scale_bounds=(1e-03, 1e3)) + noise_kern
        elif self.kernel.value == 2: #Matern 3/2
            kernel = cont_kern*Matern(length_scale_bounds=(1e-03, 1e3), nu=1.5) + noise_kern 
        else: #Matern 5/2
            kernel = cont_kern*Matern(length_scale_bounds=(1e-03, 1e3), nu=2.5) + noise_kern 
            
        return kernel
    
    def __set_lenscl(self, kernel):
        """
        Set the lengthscale of the model. Need to have training data before 
        
        Parameters
        ----------
        kernel: The kernel of the model defined by __set_kernel
        
        Returns
        -------
        kernel: The kernel of the model defined by __set_kernel with the lengthscale bounds set
        """
        if isinstance(self.lenscl, np.ndarray):
            assert len(self.lenscl) >= self.get_dim_gp_data(), "Length of self.lenscl must be at least self.get_gim_gp_data()!"
            #Cut the lengthscale to correct length if too long, by cutting the ends
            if len(self.lenscl) > self.get_dim_gp_data():
                self.lenscl =  self.lenscl[:self.get_dim_gp_data()]
        
            #Anisotropic but different
            lengthscale_val = self.lenscl
            kernel.k1.k2.length_scale_bounds = "fixed"
            
        #If setting lengthscale, ensure lengthscale values are fixed and that there is 1 lengthscale/dim,\
        elif isinstance(self.lenscl, (float, int)):            
            #Anisotropic but the same
            lengthscale_val = np.ones(self.get_dim_gp_data())*self.lenscl
            kernel.k1.k2.length_scale_bounds = "fixed"
            
        #Otherwise initialize them at 1 (lenscl is trained) 
        else:
            #Anisotropic but initialized to 1
            lengthscale_val = np.ones(self.get_dim_gp_data())

        #Set initial model lengthscale
        kernel.k1.k2.length_scale = lengthscale_val
        
        return kernel
    
    def __set_outputscl(self, kernel):
        """
        Set the outputscale of the model
        
        Parameters
        ----------
        kernel: The kernel of the model defined by __set_kernel with the lengthscale bounds set
        
        Returns
        -------
        kernel: The kernel of the model defined by __set_kernel with the outputscale bounds set
        """
        #Set outputscl kernel to be optimized if necessary or set it to the default of 1 to be optimized
        if self.outputscl != None:
            assert self.outputscl> 0, "outputscl must be positive"
            kernel.k1.k1.constant_value = self.outputscl
            kernel.k1.k1.constant_value_bounds = "fixed"
        else:
            kernel.k1.k1.constant_value = 1.0
            
        return kernel
    
    def set_gp_model(self):
        """
        Generates the GP model for the process in sklearn
            
        Returns
        --------
        gp_model: Instance of sklearn.gaussian_process.GaussianProcessRegressor containing kernel, optimizer, etc.
        """
        
        #Don't optimize anything if lengthscale and outputscale are being fixed
        if isinstance(self.lenscl, np.ndarray) and all(var is not None for var in self.lenscl) and self.outputscl != None:
            optimizer = None
        elif isinstance(self.lenscl, (float, int)) and self.lenscl != None and self.outputscl != None:
            optimizer = None
        else:
            optimizer = "fmin_l_bfgs_b"
        
        #Set kernel
        kernel = self.__set_kernel()
        kernel = self.__set_lenscl(kernel)
        kernel = self.__set_outputscl(kernel)

        #Define model
        gp_model = GaussianProcessRegressor(kernel=kernel, alpha=1e-5, n_restarts_optimizer=self.retrain_GP, 
                                            random_state = self.seed, optimizer = optimizer, normalize_y = True)
        
        return gp_model
        
    def train_gp(self, gp_model):
        """
        Trains the GP given training data. Sets self.trained_hyperparams and self.fit_gp_model
        
        Parameters
        ----------
        gp_model: Instance of sklearn.gaussian_process.GaussianProcessRegressor, The untrained, fully defined gp model
            
        """  
        assert isinstance(gp_model, GaussianProcessRegressor), "gp_model must be GaussianProcessRegressor"
        assert isinstance(self.feature_train_data, np.ndarray), "self.feature_train_data must be np.ndarray"
        assert self.feature_train_data is not None, "Must have training data. Run set_train_test_data() to generate"
        #Train GP
        #Preprocess Training data
        #Update scaler to be the fitted scaler. This scaler will change as the training data is updated
        self.scaler = self.scaler.fit(self.feature_train_data)
        feature_train_data_scaled = self.scaler.transform(self.feature_train_data)
        fit_gp_model = gp_model.fit(feature_train_data_scaled, self.train_data.y_vals)
        #Pull out kernel parameters after GP training
        opt_kern_params = fit_gp_model.kernel_
        outputscl_final = opt_kern_params.k1.k1.constant_value
        lenscl_final = opt_kern_params.k1.k2.length_scale
        noise_final = opt_kern_params.k2.noise_level
        
        #Put hyperparameters in a list
        trained_hyperparams = [lenscl_final, noise_final, outputscl_final] 
        
        #Assign self parameters
        self.trained_hyperparams = trained_hyperparams
        self.fit_gp_model = fit_gp_model
        
    def __eval_gp_mean_var(self, data):
        """
        Calculates the GP mean and variance given each point and adds it to the instance of the data class
        
        Parameters:
        -----------
        data: instance of the Data class, data to evaluate GP for containing at least theta_vals and x_vals
        
        Returns:
        -------
        gp_mean: ndarray, array of gp_mean for the data set
        gp_var: ndarray, array of gp variance for the data set
        
        """       
        #Assign feature evaluation data as theta and x values. Create empty list to store gp approximations
        gp_mean = np.zeros(len(data))
        gp_var = np.zeros(len(data))
        
        #Loop over all eval points
        for i in range(len(data)):
            eval_point = np.array([data[i]])
            #scale eval _point
            eval_point = self.scaler.transform(eval_point)
            #Evaluate GP given parameter set theta and state point value
            model_mean, model_std = self.fit_gp_model.predict(eval_point[0:1], return_std=True)            
            model_variance = model_std**2
            #Add values to list
            gp_mean[i] = model_mean
            gp_var[i] = model_variance
                  
        return gp_mean, gp_var
    
    def eval_gp_mean_var_misc(self, misc_data, featurized_misc_data):
        """
        Evaluate the GP mean and variance for a heat map set
        
        Parameters:
        -----------
        misc_data: instance of the Data class, data to evaluate gp mean and variance for containing at least theta_vals and x_vals
        featurized_misc_data: ndarray, featurized data to evaluate containing at least theta_vals and x_vals
        
        Returns:
        -------
        misc_gp_mean: ndarray, array of gp_mean for the test set
        misc_gp_var: ndarray, array of gp variance for the test set
        """
        
        assert isinstance(misc_data , Data), "misc_data must be type Data"
        assert isinstance(featurized_misc_data, np.ndarray), "featurized_misc_data must be np.ndarray"
        
        #Evaluate heat map data for GP
        misc_gp_mean, misc_gp_var = self.__eval_gp_mean_var(featurized_misc_data)
        
        #Set data parameters
        misc_data.gp_mean = misc_gp_mean
        misc_data.gp_var = misc_gp_var

        return misc_gp_mean, misc_gp_var
    
    def eval_gp_mean_var_test(self):
        """
        Evaluate the GP mean and variance for the test set
        
        Returns:
        -------
        test_gp_mean: ndarray, array of gp_mean for the test set
        test_gp_var: ndarray, array of gp variance for the test set
        """
        
        assert self.feature_test_data is not None, "Must have testing data. Run set_train_test_data() to generate"
        #Evaluate test data for GP
        test_gp_mean, test_gp_var = self.__eval_gp_mean_var(self.feature_test_data)
        
        #Set data parameters
        self.test_data.gp_mean = test_gp_mean
        self.test_data.gp_var = test_gp_var

        return test_gp_mean, test_gp_var
    
    def eval_gp_mean_var_val(self):
        """
        Evaluate the GP mean and variance for the validation set
        
        Returns:
        -------
        val_gp_mean: ndarray, array of gp_mean for the validation set
        val_gp_var: ndarray, array of gp variance for the validation set
        """
        
        assert self.feature_val_data is not None, "Must have validation data. Run set_train_test_data() to generate"
        assert isinstance(self.feature_val_data, np.ndarray), "self.feature_val_data must by np.ndarray"
        #Evaluate test data for GP
        val_gp_mean, val_gp_var = self.__eval_gp_mean_var(self.feature_val_data)
        
        #Set data parameters
        self.gp_val_data.gp_mean = val_gp_mean
        self.gp_val_data.gp_var = val_gp_var
        
        return val_gp_mean, val_gp_var
    
    def eval_gp_mean_var_cand(self):
        """
        Evaluate the GP mean and variance for the validation set
        
        Returns:
        -------
        cand_gp_mean: ndarray, array of gp_mean for the candidate theta set
        cand_gp_var: ndarray, array of gp variance for the candidate theta set
        """
        
        assert self.feature_cand_data is not None, "Must have validation data. Run set_train_test_data() to generate"
        #Evaluate test data for GP
        cand_gp_mean, cand_gp_var = self.__eval_gp_mean_var(self.feature_cand_data)
        
        #Set data parameters
        self.cand_data.gp_mean = cand_gp_mean
        self.cand_data.gp_var = cand_gp_var
        return cand_gp_mean, cand_gp_var
    
class Type_1_GP_Emulator(GP_Emulator):
    """
    The base class for Gaussian Processes
    Parameters
    
    Methods
    --------------
    __init__
    get_dim_gp_data()
    featurize_data(data)
    set_train_test_data(sep_fact, seed)
    __eval_gp_sse_var(data)
    eval_gp_sse_var_heat_map(heat_map_data)
    eval_gp_sse_var_test/val/cand()
    calc_best_error()
    __eval_gp_ei(sim_data, exp_data, ep_bias, best_error)
    eval_ei_heat_map(heat_map_data, exp_data, ep_bias, best_error)
    eval_ei_test(exp_data, ep_bias, best_error)
    eval_ei_val(exp_data, ep_bias, best_error)
    eval_ei_cand(exp_data, ep_bias, best_error)
    """
    # Class variables and attributes
    
    def __init__(self, gp_sim_data, gp_val_data, cand_data, train_data, test_data, kernel, lenscl, noise_std, outputscl, retrain_GP, seed, feature_train_data, feature_test_data, feature_val_data, feature_cand_data):
        """
        Parameters
        ----------
        gp_sim_data: instance of Data class, all simulation data for the GP
        gp_val_data: instance of Data class, the validation data for the GP. None if not saving heat map data
        cand_data: instance of Data class, candidate theta value for evaluation with GPBO_Driver.opt-with_scipy()
        train_data: instance of Data class, the training data for the GP
        testing_data: instance of Data class, the testing data for the GP
        kernel: enum class instance, Determines which GP Kerenel to use
        lenscl: float or None, Value of the lengthscale hyperparameter - None if hyperparameters will be updated during training
        noise_std: float, int: The standard deviation of the noise
        outputscl: float or None, Determines value of outputscale
        retrain_GP: int, number of times to restart GP training
        seed: int or None, random seed
        feature_train_data: ndarray, the feature data for the training data in ndarray form
        feature_test_data: ndarray, the feature data for the testing data in ndarray form
        feature_val_data: ndarray, the feature data for the validation data in ndarray form
        feature_cand_data: ndarray, the feature data for the candidate theta data in ndarray. Used with GPBO_Driver.__opt_with_scipy()
        """
        # Constructor method
        super().__init__(gp_sim_data, gp_val_data, cand_data, kernel, lenscl, noise_std, outputscl, retrain_GP, seed, feature_train_data, feature_test_data, feature_val_data, feature_cand_data)
        self.train_data = train_data
        self.test_data = test_data 
        
    def get_dim_gp_data(self):
        """
        Defines the total dimension of data the GP will have access to to train on
        
        Returns
        -------
        dim_gp_data: int, the dimensions of the training data that the GP will have access to
        """
        assert np.all(self.gp_sim_data.theta_vals is not None), "Must have simulation theta to get a number of theta"
        
        #Just use number of theta dimensions for Type 1
        dim_gp_data = self.gp_sim_data.get_dim_theta()
        
        return dim_gp_data
    
    def featurize_data(self, data):
        """
        Collects the featues of the GP into ndarray form from an instance of the Data class
        
        Parameters:
        -----------
        data: instance of the Data class, data to evaluate GP for containing at least theta_vals and x_vals
        
        Returns:
        -------
        feature_eval_data: ndarray, The feature data for the GP
        
        """
        assert isinstance(data, Data), "data must be an instance of Data"
        assert np.all(data.theta_vals is not None), "Must have validation data theta_vals and x_vals to evaluate the GP"
        
        #Assign feature evaluation data as theta and x values. Create empty list to store gp approximations
        feature_eval_data = data.theta_vals
        
        return feature_eval_data
    
    def set_train_test_data(self, sep_fact, seed):
        """
        Finds the simulation data to use as training/testing data.
        
        Parameters
        ----------
        sep_fact: float or int, The separation factor that decides what percentage of data will be training data. Between 0 and 1.
        seed: int or None, Determines seed for randomizations. None if seed is random
        
        Returns
        -------
        train_data: Instance of data class. Contains all theta, x, and y data for training data
        test_data: Instance of data class. Contains all theta, x, and y data for testing data
        
        Notes
        -----
        Sets feature_train_data, feature_test_data, and feature_val_data
        """
        assert isinstance(sep_fact, (float,int)), "Separation factor must be float or int > 0"
        assert 0 < sep_fact <= 1, "sep_fact must be > 0 and less than or equal to 1!"
        assert isinstance(seed, int), "seed must be int!"
        assert isinstance(self.gp_sim_data, Data), "self.gp_sim_data must be instance of Data"
        assert np.all(self.gp_sim_data.x_vals is not None), "Must have simulation x, theta, and y data to create train/test data"
        assert np.all(self.gp_sim_data.theta_vals is not None), "Must have simulation x, theta, and y data to create train/test data"
        assert np.all(self.gp_sim_data.y_vals is not None), "Must have simulation x, theta, and y data to create train/test data"
        assert np.all(self.gp_sim_data.bounds_x is not None), "Must have simulation x bounds to create train/test data"
        assert np.all(self.gp_sim_data.bounds_theta is not None), "Must have simulation theta bounds to create train/test data"
        
        #Get train test idx
        train_idx, test_idx = self.gp_sim_data.train_test_idx_split()
        
        #Get train data and set it as an instance of the data class
        theta_train = self.gp_sim_data.theta_vals[train_idx]
        x_train = self.gp_sim_data.x_vals #x_vals for Type 1 is the same as exp_data. No need to index x
        y_train = self.gp_sim_data.y_vals[train_idx]
        train_data = Data(theta_train, x_train, y_train, None, None, None, None, None, self.gp_sim_data.bounds_theta, self.gp_sim_data.bounds_x, sep_fact, seed)
        self.train_data = train_data
        
        #Get test data and set it as an instance of the data class
        theta_test = self.gp_sim_data.theta_vals[test_idx]
        x_test = self.gp_sim_data.x_vals #x_vals for Type 1 is the same as exp_data. No need to index x
        y_test = self.gp_sim_data.y_vals[test_idx]
        test_data = Data(theta_test, x_test, y_test, None, None, None, None, None, self.gp_sim_data.bounds_theta, self.gp_sim_data.bounds_x, sep_fact, seed)
        self.test_data = test_data
        
        #Set training and validation data features in GP_Emulator base class
        feature_train_data = self.featurize_data(train_data)
        feature_test_data = self.featurize_data(test_data)
        
        self.feature_train_data = feature_train_data
        self.feature_test_data = feature_test_data
        
        if self.gp_val_data is not None:
            feature_val_data = self.featurize_data(self.gp_val_data)
            self.feature_val_data = feature_val_data
        
        
        return train_data, test_data
       
    def __eval_gp_sse_var(self, data):
        """
        Evaluates GP model sse and sse variance and for an standard GPBO for the data
        
        Parameters
        ----------
        data, instance of Data class, parameter sets you want to evaluate the sse and sse variance for
        
        Returns
        --------
        sse_mean: tensor, The sse derived from gp_mean evaluated over the data 
        sse_var: tensor, The sse variance derived from the GP model's variance evaluated over the data 
        
        """
        #For type 1, sse is the gp_mean
        sse_mean = data.gp_mean
        sse_var = data.gp_var
        
        #Set attributes
        data.sse = data.gp_mean
        data.sse_var = data.gp_var
                    
        return sse_mean, sse_var
    
    
    def eval_gp_sse_var_misc(self, misc_data):
        """
        Evaluates GP model sse and sse variance and for an standard GPBO for any data. Including heat map data
        
        Parameters
        -----------
        misc_data: Instance of Data, the data to evaluate the sse mean and variance for
        
        Returns
        --------
        misc_sse_mean: tensor, The sse derived from gp_mean evaluated over the data 
        misc_sse_var: tensor, The sse variance derived from the GP model's variance evaluated over the data 
        
        """
        assert isinstance(misc_data , Data), "misc_data must be type Data"
        assert np.all(misc_data.gp_mean is not None), "Must have the GP's mean and standard deviation. Hint: Use eval_gp_mean_var_misc()"
        assert np.all(misc_data.gp_var is not None), "Must have the GP's mean and standard deviation. Hint: Use eval_gp_mean_var_misc()"
        
        #For type 1, sse is the gp_mean
        misc_sse_mean, misc_sse_var = self.__eval_gp_sse_var(misc_data)
                    
        return misc_sse_mean, misc_sse_var
    
    def eval_gp_sse_var_test(self):
        """
        Evaluates GP model sse and sse variance and for an standard GPBO for the testing data
        
        Returns
        --------
        test_sse_mean: tensor, The sse derived from gp_mean evaluated over the test data 
        test_sse_var: tensor, The sse variance derived from the GP model's variance evaluated over the test data 
        
        """
        assert isinstance(self.test_data , Data), "self.test_data must be type Data"
        assert np.all(self.test_data.gp_mean is not None), "Must have the GP's mean and standard deviation. Hint: Use eval_gp_mean_var_test()"
        assert np.all(self.test_data.gp_var is not None), "Must have the GP's mean and standard deviation. Hint: Use eval_gp_mean_var_test()"
        
        #For type 1, sse is the gp_mean
        test_sse_mean, test_sse_var = self.__eval_gp_sse_var(self.test_data)
                    
        return test_sse_mean, test_sse_var
    
    def eval_gp_sse_var_val(self):
        """
        Evaluates GP model sse and sse variance and for an standard GPBO for the validation data
        
        Returns
        --------
        val_sse_mean: tensor, The sse derived from gp_mean evaluated over the validation data 
        val_sse_var: tensor, The sse variance derived from the GP model's variance evaluated over the validation data 
        
        """
        assert isinstance(self.gp_val_data , Data), "self.gp_val_data must be type Data"
        assert np.all(self.gp_val_data.gp_mean is not None), "Must have the GP's mean and standard deviation. Hint: Use eval_gp_mean_var_val()"
        assert np.all(self.gp_val_data.gp_var is not None), "Must have the GP's mean and standard deviation. Hint: Use eval_gp_mean_var_val()"
        
        #For type 1, sse is the gp_mean
        val_sse_mean, val_sse_var = self.__eval_gp_sse_var(self.gp_val_data)
                    
        return val_sse_mean, val_sse_var  
    
    def eval_gp_sse_var_cand(self):
        """
        Evaluates GP model sse and sse variance and for an standard GPBO for the candidate theta data
        
        Returns
        --------
        sse_mean: tensor, The sse derived from gp_mean evaluated over the candidate theta data 
        sse_var: tensor, The sse variance derived from the GP model's variance evaluated over the candidate theta data 
        
        """
        assert isinstance(self.cand_data , Data), "self.cand_data must be type Data"
        assert np.all(self.cand_data.gp_mean is not None), "Must have the GP's mean and standard deviation. Hint: Use eval_gp_mean_var_val()"
        assert np.all(self.cand_data.gp_var is not None), "Must have the GP's mean and standard deviation. Hint: Use eval_gp_mean_var_val()"
        
        #For type 1, sse is the gp_mean
        cand_sse_mean, cand_sse_var = self.__eval_gp_sse_var(self.cand_data)
                    
        return cand_sse_mean, cand_sse_var
    
    def calc_best_error(self):
        """
        Calculates the best error of the model
        
        Returns
        -------
        best_error: float, the best error of the method
        
        """   
        assert self.train_data is not None, "Must have self.train_data"
        assert isinstance(self.train_data , Data), "self.train_data must be type Data"
        assert np.all(self.train_data.y_vals is not None), "Must have simulation theta and y data to calculate best error"
        
        #Best error is the minimum sse value of the training data for Type 1
        best_error = np.min(self.train_data.y_vals)
        
        return best_error
    
    
    def __eval_gp_ei(self, sim_data, exp_data, ep_bias, best_error_metrics):
        """
        Evaluates gp acquisition function. In this case, ei
        
        Parmaeters
        ----------
        sim_data, Instance of Data class, sim data to evaluate ei for
        exp_data: Instance of Data class, the experimental data to evaluate ei with
        ep_bias, Instance of Exploration_Bias, The exploration bias class
        best_error_metrics: tuple, the best error (sse) and best_error_x (se) values of the method
        
        Returns
        -------
        ei: The expected improvement of all the data in test_data
        """
        #Call instance of expected improvement class
        ei_class = Expected_Improvement(ep_bias, sim_data.gp_mean, sim_data.gp_var, exp_data, best_error_metrics)
        #Call correct method of ei calculation
        ei, ei_terms_df = ei_class.type_1()
        #Add ei data to validation data class
        sim_data.ei = ei
        
        return ei, ei_terms_df
    
    def eval_ei_misc(self, misc_data, exp_data, ep_bias, best_error_metrics):
        """
        Evaluates gp acquisition function. In this case, ei
        
        Parmaeters
        ----------
        misc_data, Instance of Data class, data to evaluate ei for
        exp_data: Instance of Data class, the experimental data to evaluate ei with
        ep_bias, Instance of Exploration_Bias, The exploration bias class
        best_error_metrics: tuple, the best error (sse) and best_error_x (se) values of the method
        
        Returns
        -------
        ei: The expected improvement of all the data in test_data
        """
        assert isinstance(misc_data, Data), "misc_data must be type Data"
        assert isinstance(exp_data, Data), "exp_data must be type Data"
        assert isinstance(ep_bias, Exploration_Bias),  "ep_bias must be type Exploration_bias"
        assert isinstance(best_error_metrics, tuple) and len(best_error_metrics)==2, "Error metric must be a tuple of length 2"
        ei, ei_terms_df = self.__eval_gp_ei(misc_data, exp_data, ep_bias, best_error_metrics)
        return ei, ei_terms_df
    
    def eval_ei_test(self, exp_data, ep_bias, best_error_metrics):
        """
        Evaluates gp acquisition function. In this case, ei
        
        Parmaeters
        ----------
        exp_data: Instance of Data class, the experimental data to evaluate ei with
        ep_bias, Instance of Exploration_Bias, The exploration bias class
        best_error_metrics: tuple, the best error (sse) and best_error_x (se) values of the method
        
        Returns
        -------
        ei: The expected improvement of all the data in test_data
        """
        assert isinstance(self.test_data, Data), "self.test_data must be type Data"
        assert isinstance(exp_data, Data), "exp_data must be type Data"
        assert isinstance(ep_bias, Exploration_Bias),  "ep_bias must be type Exploration_bias"
        assert isinstance(best_error_metrics, tuple) and len(best_error_metrics)==2, "Error metric must be a tuple of length 2"
        ei, ei_terms_df = self.__eval_gp_ei(self.test_data, exp_data, ep_bias, best_error_metrics)
        return ei, ei_terms_df
    
    def eval_ei_val(self, exp_data, ep_bias, best_error_metrics):
        """
        Evaluates gp acquisition function. In this case, ei
        
        Parmaeters
        ----------
        exp_data: Instance of Data class, the experimental data to evaluate ei with
        ep_bias, Instance of Exploration_Bias, The exploration bias class
        best_error_metrics: tuple, the best error (sse) and best_error_x (se) values of the method
        
        Returns
        -------
        ei: The expected improvement of all the data in gp_val_data
        """
        assert isinstance(self.gp_val_data, Data), "self.gp_val_data must be type Data"
        assert isinstance(exp_data, Data), "exp_data must be type Data"
        assert isinstance(ep_bias, Exploration_Bias),  "ep_bias must be type Exploration_bias"
        assert isinstance(best_error_metrics, tuple) and len(best_error_metrics)==2, "Error metric must be a tuple of length 2"
        ei, ei_terms_df = self.__eval_gp_ei(self.gp_val_data, exp_data, ep_bias, best_error_metrics)
        
        return ei, ei_terms_df
    
    def eval_ei_cand(self, exp_data, ep_bias, best_error_metrics):
        """
        Evaluates gp acquisition function. In this case, ei
        
        Parmaeters
        ----------
        exp_data: Instance of Data class, the experimental data to evaluate ei with
        ep_bias, Instance of Exploration_Bias, The exploration bias class
        best_error_metrics: tuple, the best error (sse) and best_error_x (se) values of the method
        
        Returns
        -------
        ei: The expected improvement of all the data in candidate theta data
        """
        assert isinstance(self.cand_data, Data), "self.cand_data must be type Data"
        assert isinstance(exp_data, Data), "exp_data must be type Data"
        assert isinstance(ep_bias, Exploration_Bias),  "ep_bias must be type Exploration_bias"
        assert isinstance(best_error_metrics, tuple) and len(best_error_metrics)==2, "Error metric must be a tuple of length 2"
        ei, ei_terms_df = self.__eval_gp_ei(self.cand_data, exp_data, ep_bias, best_error_metrics)
        
        return ei, ei_terms_df
    
    def add_next_theta_to_train_data(self, theta_best_sse_data):
        """
        Adds the theta with the highest ei to the training data set
        
        Parameters
        ----------
        theta_best_sse_data: Instance of Data, The class containing the data relavent to theta_best for a Type 1 GP
        """
        assert self.train_data is not None, "self.train_data must be Data"
        assert isinstance(self.train_data, Data), "self.train_data must be Data"
        assert isinstance(theta_best_sse_data, Data), "theta_best_sse_data must be Data"
        assert all(isinstance(var, np.ndarray) for var in [self.train_data.theta_vals,self.train_data.y_vals]), "self.train_data.theta_vals and self.train_data.y_vals must be np.ndarray"
        assert all(isinstance(var, np.ndarray) for var in [theta_best_sse_data.theta_vals, theta_best_sse_data.y_vals]), "theta_best_sse_data.theta_vals and self.theta_best_sse_data.y_vals must be np.ndarray"
        #Update training theta, x, and y separately
        self.train_data.theta_vals = np.vstack((self.train_data.theta_vals, theta_best_sse_data.theta_vals))
        self.train_data.y_vals = np.concatenate((self.train_data.y_vals, theta_best_sse_data.y_vals))
        feature_train_data = self.featurize_data(self.train_data)  
        
        #Reset training data feature array
        self.feature_train_data = feature_train_data
    
class Type_2_GP_Emulator(GP_Emulator):
    """
    The base class for Gaussian Processes
    Parameters
    
    Methods
    --------------
    __init__
    get_dim_gp_data()
    featurize_data(data)
    set_train_test_data(sep_fact, seed)
    __eval_gp_sse_var(data, exp_data)
    eval_gp_sse_var_heat_map(heat_map_data, exp_data)
    eval_gp_sse_var_test/val/cand(exp_data)
    calc_best_error(method, exp_data)
    __eval_gp_ei(sim_data, exp_data, ep_bias, best_error, method)
    eval_ei_heat_map(heat_map_data, exp_data, ep_bias, best_error, method)
    eval_ei_test(exp_data, ep_bias, best_error, method)
    eval_ei_val(exp_data, ep_bias, best_error, method)
    eval_ei_cand(exp_data, ep_bias, best_error, method)
    """
    # Class variables and attributes
    def __init__(self, gp_sim_data, gp_val_data, cand_data, train_data, test_data, kernel, lenscl, noise_std, outputscl, retrain_GP, seed, feature_train_data, feature_test_data, feature_val_data, feature_cand_data):
        """
        Parameters
        ----------
        gp_sim_data: instance of Data class, all simulation data for the GP
        gp_val_data: instance of Data class, the validation data for the GP. None if not saving validation data
        cand_data: instance of Data class, candidate theta value for evaluation with GPBO_Driver.opt-with_scipy()
        train_data: instance of Data class, the training data for the GP
        testing_data: instance of Data class, the testing data for the GP
        kernel: enum class instance, Determines which GP Kerenel to use
        lenscl: float or None, Value of the lengthscale hyperparameter - None if hyperparameters will be updated during training
        noise_std: float, int: The standard deviation of the noise
        outputscl: float or None, Determines value of outputscale
        retrain_GP: int, number of times to restart GP training
        seed: int or None, random seed
        feature_train_data: ndarray, the feature data for the training data in ndarray form
        feature_test_data: ndarray, the feature data for the testing data in ndarray form
        feature_val_data: ndarray, the feature data for the validation data in ndarray form
        feature_cand_data: ndarray, the feature data for the candidate theta data in ndarray. Used with GPBO_Driver.__opt_with_scipy()
        """
        # Constructor method
        super().__init__(gp_sim_data, gp_val_data, cand_data, kernel, lenscl, noise_std, outputscl, retrain_GP, seed, feature_train_data, feature_test_data, feature_val_data, feature_cand_data)
        self.train_data = train_data
        self.test_data = test_data
                  
    def get_dim_gp_data(self):
        """
        Defines the total dimension of data the GP will have access to to train on
        
        Returns
        -------
        dim_gp_data: int, the dimensions of the training data the GP will have access to
        """
        assert isinstance(self.gp_sim_data, Data), "self.gp_sim_data must be instance of Data"
        assert np.all(self.gp_sim_data.x_vals is not None), "Must have sim data theta_vals and x_vals"
        assert np.all(self.gp_sim_data.theta_vals is not None), "Must have sim data theta_vals and x_vals"
        
        #Number of theta dimensions + number of x dimensions
        dim_gp_data = int(self.gp_sim_data.get_dim_x_vals() + self.gp_sim_data.get_dim_theta())
        
        return dim_gp_data
    
    def featurize_data(self, data):
        """
        Collects the featues of the GP into ndarray form from an instance of the Data class
        
        Parameters:
        -----------
        data: instance of the Data class, data to evaluate GP for containing at least theta_vals and x_vals
        
        Returns:
        --------
        feature_eval_data: ndarray, The feature data for the GP
        
        """
        assert isinstance(data, Data), "data must be instance of Data"
        assert np.all(data.x_vals is not None), "Must have validation data theta_vals and x_vals to evaluate the GP"
        assert np.all(data.theta_vals is not None), "Must have validation data theta_vals and x_vals to evaluate the GP"
        
        #Assign feature evaluation data as theta and x values. Create empty list to store gp approximations
        feature_eval_data = np.concatenate((data.theta_vals, data.x_vals), axis =1)
        
        return feature_eval_data
    
    def set_train_test_data(self, sep_fact, seed):
        """
        Finds the simulation data to use as training/testing data
        
        Parameters
        ----------
        sep_fact: float or int, The separation factor that decides what percentage of data will be training data. Between 0 and 1.
        seed: int or None, Determines seed for randomizations. None if seed is random
        
        Returns
        -------
        train_data: Instance of data class. Contains all theta, x, and y data for training data
        test_data: Instance of data class. Contains all theta, x, and y data for testing data
        
        Notes
        -----
        Sets feature_train_data, feature_test_data, and feature_val_data
        """
        assert isinstance(sep_fact, (float,int)), "Separation factor must be float or int > 0"
        assert 0 < sep_fact <= 1, "sep_fact must be > 0 and less than or equal to 1!"
        assert isinstance(seed, int), "seed must be int!"
        assert isinstance(self.gp_sim_data, Data), "self.gp_sim_data must be instance of Data"
        assert np.all(self.gp_sim_data.x_vals is not None), "Must have simulation x, theta, and y data to create train/test data"
        assert np.all(self.gp_sim_data.theta_vals is not None), "Must have simulation x, theta, and y data to create train/test data"
        assert np.all(self.gp_sim_data.y_vals is not None), "Must have simulation x, theta, and y data to create train/test data"
        assert np.all(self.gp_sim_data.bounds_x is not None), "Must have simulation x bounds to create train/test data"
        assert np.all(self.gp_sim_data.bounds_theta is not None), "Must have simulation theta bounds to create train/test data"
        
        #Find train indeces
        train_idx, test_idx = self.gp_sim_data.train_test_idx_split()
        
        #Find unique theta_values
        unique_theta_vals = self.gp_sim_data.get_unique_theta()
        
        # Check which rows in theta_vals match the rows in Theta_unique based on theta_idx
        train_mask = np.isin(self.gp_sim_data.theta_vals, unique_theta_vals[train_idx])
        test_mask = np.isin(self.gp_sim_data.theta_vals, unique_theta_vals[train_idx], invert = True)

        # Get the indices of the matching rows
        train_rows_idx = np.all(train_mask, axis=1)
        test_rows_idx = np.all(test_mask, axis=1)

        # Use the indices to select the specific rows from theta_vals 
        #Set training data and set it as an instance of the data class
        theta_train = self.gp_sim_data.theta_vals[train_rows_idx]
        x_train = self.gp_sim_data.x_vals[train_rows_idx]
        y_train = self.gp_sim_data.y_vals[train_rows_idx]
        train_data = Data(theta_train, x_train, y_train, None, None, None, None, None, self.gp_sim_data.bounds_theta, self.gp_sim_data.bounds_x, sep_fact, seed)
        self.train_data = train_data
        
        #Get test data and set it as an instance of the data class
        theta_test = self.gp_sim_data.theta_vals[test_rows_idx]
        x_test = self.gp_sim_data.x_vals[test_rows_idx]
        y_test = self.gp_sim_data.y_vals[test_rows_idx]
        test_data = Data(theta_test, x_test, y_test, None, None, None, None, None, self.gp_sim_data.bounds_theta, self.gp_sim_data.bounds_x, sep_fact, seed)
        self.test_data = test_data
        
        #Set training and validation data features in GP_Emulator base class
        feature_train_data = self.featurize_data(train_data)
        feature_test_data = self.featurize_data(test_data)
        
        self.feature_train_data = feature_train_data
        self.feature_test_data = feature_test_data
         
        if self.gp_val_data is not None:
            feature_val_data = self.featurize_data(self.gp_val_data)
            self.feature_val_data = feature_val_data
            
        return train_data, test_data
    
    def __eval_gp_sse_var(self, data, method, exp_data):
        """
        Evaluates GP model sse and sse variance and for an emulator GPBO
        
        Parameters
        ----------
        data, instance of Data class, parameter sets you want to evaluate the sse and sse variance for
        method, Instance of GPBO_Methods, containing data for methods
        exp_data, instance of the Data class, The experimental data of the class. Needs at least the x_vals and y_vals
        
        Returns
        --------
        sse_mean: tensor, The sse derived from gp_mean evaluated over param_set 
        sse_var: tensor, The sse variance derived from the GP model's variance evaluated over param_set 
        
        """
        #Featurize data
        feature_eval_data = self.featurize_data(data)
        
        #Find length of theta and number of unique x in data arrays
        len_theta = data.get_num_theta()
        len_x = len(data.get_unique_x())
     
        #Make sse arrays as an empty lists. Will add one value for each training point
        sse_mean = []
        sse_var = []
        
        #Iterates over evey combination of theta to find the sse for each combination
        #Note to do this Xexp and X **must** use the same values
        if len_theta > 0: #Only do this if you actually have data
            for i in range(0, len_theta, len_x):
                sse_mean.append( sum((data.gp_mean[i:i+len_x] - exp_data.y_vals)**2) ) #Vector 
                error_points_sq = (2*(data.gp_mean[i:i+len_x] - exp_data.y_vals))**2 #Vector
                #sse_var = (2*(GP -y ))**2 * var
                sse_var.append( (error_points_sq@data.gp_var[i:i+len_x]) ) #This SSE_variance CAN'T be negative
        
        #Lists to arrays
        sse_mean = np.array(sse_mean)
        sse_var = np.array(sse_var)
        
        
        #For Method 2B, make sse and sse_var data in the log form
        if method.obj.value == 2:
            #Propogation of errors: stdev_ln(val) = stdev/val
            sse_var = sse_var/(sse_mean**2)
            #Set mean to new value
            sse_mean = np.log(sse_mean)
            
        
        #Set class parameters
        data.sse = sse_mean
        data.sse_var = sse_var
        
        return sse_mean, sse_var
    
    def eval_gp_sse_var_misc(self, misc_data, method, exp_data):
        """
        Evaluates GP model sse and sse variance and for an emulator GPBO for the heat map data
        
        Parameters
        ----------
        misc_data, Instance of Data class, data to evaluate gp sse and sse variance for
        method, Instance of GPBO_Methods, containing data for methods
        exp_data, instance of the Data class, The experimental data of the class. Needs at least the x_vals and y_vals
        
        Returns
        --------
        misc_sse_mean: tensor, The sse derived from gp_mean evaluated over the test data 
        misc_sse_var: tensor, The sse variance derived from the GP model's variance evaluated over the test data 
        
        """
        assert isinstance(method, GPBO_Methods), "method must be instance of GPBO_Methods class"
        assert isinstance(misc_data , Data), "misc_data must be type Data"
        assert np.all(misc_data.x_vals is not None), "Must have testing data theta_vals and x_vals to evaluate the GP"
        assert np.all(misc_data.theta_vals is not None), "Must have testing data theta_vals and x_vals to evaluate the GP"
        assert np.all(misc_data.gp_mean is not None), "Must have the GP's mean and standard deviation. Hint: Use eval_gp_mean_var_misc()"
        assert np.all(misc_data.gp_var is not None), "Must have the GP's mean and standard deviation. Hint: Use eval_gp_mean_var_misc()"
        assert np.all(exp_data.x_vals is not None), "Must have exp_data x and y to calculate best error"
        assert np.all(exp_data.y_vals is not None), "Must have exp_data x and y to calculate best error"
        
        misc_sse_mean, misc_sse_var = self.__eval_gp_sse_var(misc_data, method, exp_data)
        
        return misc_sse_mean, misc_sse_var
    
    def eval_gp_sse_var_test(self, method, exp_data):
        """
        Evaluates GP model sse and sse variance and for an emulator GPBO for the test data
        
        Parameters
        ----------
        method, Instance of GPBO_Methods, containing data for methods
        exp_data, instance of the Data class, The experimental data of the class. Needs at least the x_vals and y_vals
        
        Returns
        --------
        test_sse_mean: tensor, The sse derived from gp_mean evaluated over the test data 
        test_sse_var: tensor, The sse variance derived from the GP model's variance evaluated over the test data 
        
        """
        assert isinstance(method, GPBO_Methods), "method must be instance of GPBO_Methods class"
        assert all(isinstance(var , Data) for var in [self.test_data, exp_data]), "self.test_data and exp_data must be type Data"
        assert np.all(self.test_data.x_vals is not None), "Must have testing data theta_vals and x_vals to evaluate the GP"
        assert np.all(self.test_data.theta_vals is not None), "Must have testing data theta_vals and x_vals to evaluate the GP"
        assert np.all(self.test_data.gp_mean is not None), "Must have the GP's mean and standard deviation. Hint: Use eval_gp_mean_var_test()"
        assert np.all(self.test_data.gp_var is not None), "Must have the GP's mean and standard deviation. Hint: Use eval_gp_mean_var_test()"
        assert np.all(exp_data.x_vals is not None), "Must have exp_data x and y to calculate best error"
        assert np.all(exp_data.y_vals is not None), "Must have exp_data x and y to calculate best error"
        
        test_sse_mean, test_sse_var = self.__eval_gp_sse_var(self.test_data, method, exp_data)
        
        return test_sse_mean, test_sse_var
    
    def eval_gp_sse_var_val(self, method, exp_data):
        """
        Evaluates GP model sse and sse variance and for an emulator GPBO for the validation data
        
        Parameters
        ----------
        method, Instance of GPBO_Methods, containing data for methods
        exp_data, instance of the Data class, The experimental data of the class. Needs at least the x_vals and y_vals
        
        Returns
        --------
        val_sse_mean: tensor, The sse derived from gp_mean evaluated over the validation data 
        val_sse_var: tensor, The sse variance derived from the GP model's variance evaluated over the validation data 
        
        """
        assert isinstance(method, GPBO_Methods), "method must be instance of GPBO_Methods class"
        assert all(isinstance(var , Data) for var in [self.gp_val_data, exp_data]), "self.gp_val_data and exp_data must be type Data"
        assert np.all(self.gp_val_data.x_vals is not None), "Must have testing data theta_vals and x_vals to evaluate the GP"
        assert np.all(self.gp_val_data.theta_vals is not None), "Must have testing data theta_vals and x_vals to evaluate the GP"
        assert np.all(self.gp_val_data.gp_mean is not None), "Must have the GP's mean and standard deviation. Hint: Use eval_gp_mean_var_val()"
        assert np.all(self.gp_val_data.gp_var is not None), "Must have the GP's mean and standard deviation. Hint: Use eval_gp_mean_var_val()"
        assert np.all(exp_data.x_vals is not None), "Must have exp_data x and y to calculate best error"
        assert np.all(exp_data.y_vals is not None), "Must have exp_data x and y to calculate best error"
        
        val_sse_mean, val_sse_var = self.__eval_gp_sse_var(self.gp_val_data, method, exp_data)
        
        return val_sse_mean, val_sse_var
    
    def eval_gp_sse_var_cand(self, method, exp_data):
        """
        Evaluates GP model sse and sse variance and for an emulator GPBO for the candidate theta data
        
        Parameters
        ----------
        method, Instance of GPBO_Methods, containing data for methods
        exp_data, instance of the Data class, The experimental data of the class. Needs at least the x_vals and y_vals
        
        Returns
        --------
        cand_sse_mean: tensor, The sse derived from gp_mean evaluated over the candidate theta data 
        cand_sse_var: tensor, The sse variance derived from the GP model's variance evaluated over the candidate theta data 
        
        """
        assert isinstance(method, GPBO_Methods), "method must be instance of GPBO_Methods class"
        assert all(isinstance(var , Data) for var in [self.cand_data, exp_data]), "self.cand_data and exp_data must be type Data"
        assert np.all(self.cand_data.x_vals is not None), "Must have testing data theta_vals and x_vals to evaluate the GP"
        assert np.all(self.cand_data.theta_vals is not None), "Must have testing data theta_vals and x_vals to evaluate the GP"
        assert np.all(self.cand_data.gp_mean is not None), "Must have the GP's mean and standard deviation. Hint: Use eval_gp_mean_var_val()"
        assert np.all(self.cand_data.gp_var is not None), "Must have the GP's mean and standard deviation. Hint: Use eval_gp_mean_var_val()"
        assert np.all(exp_data.x_vals is not None), "Must have exp_data x and y to calculate best error"
        assert np.all(exp_data.y_vals is not None), "Must have exp_data x and y to calculate best error"
        
        cand_sse_mean, cand_sse_var = self.__eval_gp_sse_var(self.cand_data, method, exp_data)
        
        return cand_sse_mean, cand_sse_var
    
    def calc_best_error(self, method, exp_data):
        """
        Calculates the best error of the model (sse) and error for each state point x (se)
        
        Parameters
        ----------
        method: Instance of GPBO_Methods, Class containing method information
        exp_data: Instance of Data class, Class containing at least theta, x, and y experimental data
        
        Returns
        -------
        best_error: float, the best error (sse) of the method
        ind_errors: np.array, array of squared errors for each value of x
        
        """ 
        assert isinstance(method, GPBO_Methods), "method must be instance of GPBO_Methods class"
        assert all(isinstance(var , Data) for var in [self.train_data, exp_data]), "self.tain_data and exp_data must be type Data"
        assert np.all(self.train_data.x_vals is not None), "Must have simulation x, theta, and y data to calculate best error"
        assert np.all(self.train_data.theta_vals is not None), "Must have simulation x, theta, and y data to calculate best error"
        assert np.all(self.train_data.y_vals is not None), "Must have simulation x, theta, and y data to calculate best error"
        assert np.all(exp_data.x_vals is not None), "Must have exp_data x and y to calculate best error"
        assert np.all(exp_data.y_vals is not None), "Must have exp_data x and y to calculate best error"
        
        #Find length of theta and x in data arrays
        len_theta = self.train_data.get_num_theta()
        len_x = len(self.train_data.get_unique_x())
     
        #Make sse array as an empty list. Will add one value for each training point
        sse_train_vals = []
        
        #Evaluate SSE by looping over the x values for each combination of theta and calculating SSE
        for i in range(0, len_theta, len_x):
            ind_errors = np.array((self.train_data.y_vals[i:i+len_x] - exp_data.y_vals)**2)
            sse_train_vals.append( np.sum(ind_errors) )#Array

        #List to array
        sse_train_vals = np.array(sse_train_vals)   
        
        #Best error is the minimum of these values
        best_error = np.amin(sse_train_vals)

        #For method 2B, use a log scaled best error
        if method.obj.value == 2:
            best_error = np.log(best_error)
            ind_errors[ind_errors == 0] += 1e-15 #Add a small value to any zero value to avoid problems in ei calculations
            ind_errors = np.log(ind_errors) 
            
        return best_error, ind_errors
    
    def __eval_gp_ei(self, sim_data, exp_data, ep_bias, best_error_metrics, method):
        """
        Evaluates gp acquisition function. In this case, ei
        
        Parmaeters
        ----------
        sim_data, Instance of Data class, sim data to evaluate ei for
        exp_data: Instance of Data class, the experimental data to evaluate ei with
        ep_bias, Instance of Exploration_Bias, The exploration bias class
        best_error_metrics: tuple, the best error (sse) and best_error_x (se) values of the method
        method: instance of Method class, method for GP Emulation
        
        Returns
        -------
        ei: The expected improvement of all the data in sim_data
        """
        assert method.method_name.value >= 3, "Must be using method 2A, 2B, or 2C"
        #Call instance of expected improvement class
        ei_class = Expected_Improvement(ep_bias, sim_data.gp_mean, sim_data.gp_var, exp_data, best_error_metrics)
        #Call correct method of ei calculation
        ei, ei_terms_df = ei_class.type_2(method)
        #Add ei data to validation data class
        sim_data.ei = ei
        
        return ei, ei_terms_df
    
    def eval_ei_misc(self, misc_data, exp_data, ep_bias, best_error_metrics, method):
        """
        Evaluates gp acquisition function. In this case, ei
        
        Parmaeters
        ----------
        misc_data, Instance of Data class, data to evaluate ei for
        exp_data: Instance of Data class, the experimental data to evaluate ei with
        ep_bias, Instance of Exploration_Bias, The exploration bias class
        best_error_metrics: tuple, the best error (sse) and best_error_x (se) values of the method
        method: instance of Method class, method for GP Emulation
        
        Returns
        -------
        ei: The expected improvement of all the data in sim_data
        """
        assert isinstance(misc_data, Data), "misc_data must be type Data"
        assert isinstance(exp_data, Data), "exp_data must be type Data"
        assert isinstance(ep_bias, Exploration_Bias),  "ep_bias must be type Exploration_bias"
        assert isinstance(best_error_metrics, tuple) and len(best_error_metrics)==2, "Error metric must be a tuple of length 2"
        assert isinstance(method, GPBO_Methods), "method must be instance of GPBO_Methods"
        assert method.method_name.value > 2, "method must be Type 2. Hint: Must have method.method_name.value > 2"
        ei = self.__eval_gp_ei(misc_data, exp_data, ep_bias, best_error_metrics, method)
        
        return ei
    
    def eval_ei_test(self, exp_data, ep_bias, best_error_metrics, method):
        """
        Evaluates gp acquisition function for testing data. In this case, ei
        
        Parmaeters
        ----------
        sim_data, Instance of Data class, sim data to evaluate ei for
        exp_data: Instance of Data class, the experimental data to evaluate ei with
        ep_bias, Instance of Exploration_Bias, The exploration bias class
        best_error_metrics: tuple, the best error (sse) and best_error_x (se) values of the method
        method: instance of Method class, method for GP Emulation
        
        Returns
        -------
        ei: The expected improvement of all the data in test_data
        """
        assert isinstance(self.test_data, Data), "self.test_data must be type Data"
        assert isinstance(exp_data, Data), "exp_data must be type Data"
        assert isinstance(ep_bias, Exploration_Bias),  "ep_bias must be type Exploration_bias"
        assert isinstance(best_error_metrics, tuple) and len(best_error_metrics)==2, "Error metric must be a tuple of length 2"
        assert isinstance(method, GPBO_Methods), "method must be instance of GPBO_Methods"
        assert method.method_name.value > 2, "method must be Type 2. Hint: Must have method.method_name.value > 2"
                   
        ei = self.__eval_gp_ei(self.test_data, exp_data, ep_bias, best_error_metrics, method)
        return ei
    
    def eval_ei_val(self, exp_data, ep_bias, best_error_metrics, method):
        """
        Evaluates gp acquisition function for validation data. In this case, ei
        
        Parmaeters
        ----------
        sim_data, Instance of Data class, sim data to evaluate ei for
        exp_data: Instance of Data class, the experimental data to evaluate ei with
        ep_bias, Instance of Exploration_Bias, The exploration bias class
        best_error_metrics: tuple, the best error (sse) and best_error_x (se) values of the method
        method: instance of Method class, method for GP Emulation
        
        Returns
        -------
        ei: The expected improvement of all the data in gp_val_data
        """
        assert isinstance(self.gp_val_data, Data), "self.gp_val_data must be type Data"
        assert isinstance(exp_data, Data), "exp_data must be type Data"
        assert isinstance(ep_bias, Exploration_Bias),  "ep_bias must be type Exploration_bias"
        assert isinstance(best_error_metrics, tuple) and len(best_error_metrics)==2, "best_error_metrics must be tuple of length 2"
        assert isinstance(method, GPBO_Methods), "method must be instance of GPBO_Methods"
        assert method.method_name.value > 2, "method must be Type 2. Hint: Must have method.method_name.value > 2"
        ei = self.__eval_gp_ei(self.gp_val_data, exp_data, ep_bias, best_error_metrics, method)
        
        return ei
        
    def eval_ei_cand(self, exp_data, ep_bias, best_error_metrics, method):
        """
        Evaluates gp acquisition function for the candidate theta data. In this case, ei
        
        Parmaeters
        ----------
        sim_data, Instance of Data class, sim data to evaluate ei for
        exp_data: Instance of Data class, the experimental data to evaluate ei with
        ep_bias, Instance of Exploration_Bias, The exploration bias class
        best_error_metrics: tuple, the best error (sse) and best_error_x (se) values of the method
        method: instance of Method class, method for GP Emulation
        
        Returns
        -------
        ei: The expected improvement of all the data in candidate feature
        """
        assert isinstance(self.cand_data, Data), "self.cand_data must be type Data"
        assert isinstance(exp_data, Data), "exp_data must be type Data"
        assert isinstance(ep_bias, Exploration_Bias),  "ep_bias must be type Exploration_bias"
        assert isinstance(best_error_metrics, tuple) and len(best_error_metrics)==2, "best_error_metrics must be tuple of length 2"
        assert isinstance(method, GPBO_Methods), "method must be instance of GPBO_Methods"
        assert method.method_name.value > 2, "method must be Type 2. Hint: Must have method.method_name.value > 2"
        ei, ei_terms_df = self.__eval_gp_ei(self.cand_data, exp_data, ep_bias, best_error_metrics, method)
        
        return ei, ei_terms_df
    
    def add_next_theta_to_train_data(self, theta_best_data):
        """
        Adds the theta with the highest ei to the training data set
        
        Parameters
        ----------
        theta_best: Instance of Data, The class containing the data relavent to theta_best
        """
        assert self.train_data is not None, "self.train_data must be Data"
        assert isinstance(self.train_data, Data), "self.train_data must be Data"
        assert isinstance(theta_best_data, Data), "theta_best_data must be Data"
        assert all(isinstance(var, np.ndarray) for var in [self.train_data.theta_vals,self.train_data.y_vals]), "self.train_data.theta_vals and self.train_data.y_vals must be np.ndarray"
        assert all(isinstance(var, np.ndarray) for var in [theta_best_data.theta_vals, theta_best_data.y_vals]), "self.train_data.theta_vals and self.train_data.y_vals must be np.ndarray"
        
        #Update training theta, x, and y separately
        self.train_data.theta_vals = np.vstack((self.train_data.theta_vals, theta_best_data.theta_vals))
        self.train_data.x_vals = np.vstack((self.train_data.x_vals, theta_best_data.x_vals))  
        self.train_data.y_vals = np.concatenate((self.train_data.y_vals, theta_best_data.y_vals))
        feature_train_data = self.featurize_data(self.train_data)
        
        #Reset training data feature array
        self.feature_train_data = feature_train_data
                                                                   
##Again, composition instead of inheritance      
class Expected_Improvement():  
    """
    The base class for acquisition functions
    Parameters
    
    Methods
    --------------
    __init__
    type_1(method)
    type_2(method)
    __calc_ei_emulator(gp_mean, gp_var, y_target)
    __calc_ei_log_emulator(gp_mean, gp_var, y_target)
    __ei_approx_ln_term(epsilon, best_error, gp_mean, gp_stdev, y_target, ep)
    __calc_ei_sparse(gp_mean, gp_var, y_target)
    __get_sparse_grids(dim, output=0,depth=3, rule="gauss-hermite", verbose = False, alpha = 0)
    """
    #AD Comment: What part of the acquisition function code can be generalized and what is specific to type1 and type2? 
    def __init__(self, ep_bias, gp_mean, gp_var, exp_data, best_error_metrics):
        """
        Parameters
        ----------       
        ep_bias: instance of Exploration_Bias, class with information of exploration bias parameter
        gp_mean: tensor, The GP model's mean evaluated over param_set 
        gp_var: tensor, The GP model's variance evaluated over param_set
        exp_data: Instance of Data class, the experimental data to evaluate ei with
        best_error_metrics: tuple, the best error (sse) and best_error_x (se) values of the method
        """
        assert len(gp_mean) == len(gp_var), "gp_mean and gp_var must be arrays of the same length"
        assert isinstance(best_error_metrics, tuple) and len(best_error_metrics) == 2, "best_error_metrics must be a tuple of length 2"
        assert all(isinstance(arr, np.ndarray) for arr in (gp_mean, gp_var, exp_data.y_vals)), "gp_mean, gp_var, and exp_data.y_vals must be ndarrays"
        assert isinstance(ep_bias, Exploration_Bias), "ep_bias must be instance of Exploration_Bias"
        assert isinstance(exp_data, Data), "exp_data must be instance of Data"
        assert isinstance(best_error_metrics[0], (float, int)), "best_error_metrics[0] must be float or int. Calculate with GP_Emulator.calc_best_error()"
        assert isinstance(best_error_metrics[1], np.ndarray) or best_error_metrics[1] is None, "isinstance(best_error_metrics[1] must be np.ndarray (type 2 ei) or None (type 1 ei)"
        
        # Constructor method
        self.ep_bias = ep_bias
        self.gp_mean = gp_mean
        self.gp_var = gp_var
        self.exp_data = exp_data
        self.best_error = best_error_metrics[0]
        self.best_error_x = best_error_metrics[1]
    
    def type_1(self):
        """
        Calculates expected improvement of type 1 (standard) GPBO given gp_mean, gp_var, and best_error data
        
        Returns
        -------
        ei: ndarray, The expected improvement of the parameter set
        """
        columns = ["best_error", "z", "cdf", "pdf", "ei_term_1", "ei_term_2", "ei"]
        ei_term_df = pd.DataFrame(columns=columns)
    
        ei = np.zeros(len(self.gp_mean))

        for i in range(len(self.gp_mean)):
            pred_stdev = np.sqrt(self.gp_var[i]) #1xn_test
            #Checks that all standard deviations are positive
            if pred_stdev > 0:
                #Calculates z-score based on Eq. 6b in Wang and Dowling (2022), COCHE
                z = (self.best_error*self.ep_bias.ep_curr - self.gp_mean[i])/pred_stdev #scaler
                #Calculates ei based on Eq. 6a in Wang and Dowling (2022), COCHE
                #Explotation term
                ei_term_1 = (self.best_error*self.ep_bias.ep_curr - self.gp_mean[i])*norm.cdf(z) #scaler
                #Exploration Term
                ei_term_2 = pred_stdev*norm.pdf(z) #scaler
                ei[i] = ei_term_1 +ei_term_2 #scaler

                # Create a temporary DataFrame for the current row
                row_data = pd.DataFrame([[self.best_error, z, norm.cdf(z), norm.pdf(z), ei_term_1, ei_term_2, ei[0]]], columns=columns)

            else:
                #Sets ei to zero if standard deviation is zero
                ei[i] = 0
                # Create a temporary DataFrame for the current row
                row_data = pd.DataFrame([[self.best_error, None, None, None, None, None, ei]], columns=columns)
                
            # Concatenate the temporary DataFrame with the main DataFrame
            ei_term_df = pd.concat([ei_term_df.astype(row_data.dtypes), row_data], ignore_index=True)
        return ei, ei_term_df
        
    def type_2(self, method):
        """
        Calculates expected improvement of type 2 (emulator) GPBO
        
        Parameters
        ----------
        method: class, fully defined methods class which determines which method will be used
        
        Returns
        -------
        ei: float, The expected improvement of the parameter set
        """        
        ei_term_df = pd.DataFrame()
        assert isinstance(self.best_error_x, np.ndarray), "best_error_metrics[1] must be np.ndarray for type 2 ei calculations"
        assert isinstance(method, GPBO_Methods), "method must be type GPBO_Methods"
        #Num thetas = #gp mean pts/number of x_vals for Type 2
        num_thetas = int(len(self.gp_mean)/self.exp_data.get_num_x_vals()) 
        #Define n as the number of x values
        n = self.exp_data.get_num_x_vals()
        #Initialize array of eis for eacch theta
        ei = np.zeros(num_thetas)
        #Loop over number of thetas in theta_val_set
        for i in range(num_thetas): #1 ei per theta and also 1 sse per theta   
            #Get gp mean and var for each set of x values
            #for ei, ensure that a gp mean and gp_var corresponding to a certain theta are sent
            gp_mean_i = self.gp_mean[i*n:(i+1)*n]
            gp_var_i = self.gp_var[i*n:(i+1)*n]
            
            #Calculate ei for a given theta (ei for all x over each theta)
            
            if method.method_name.value == 3: #2A
                #Calculate ei for a given theta (ei for all x over each theta)
                ei[i], row_data = self.__calc_ei_emulator(gp_mean_i, gp_var_i, self.exp_data.y_vals)
                
            elif method.method_name.value == 4: #2B
                ei[i], row_data = self.__calc_ei_log_emulator(gp_mean_i, gp_var_i, self.exp_data.y_vals)
                
            elif method.method_name.value == 5: #2C
                ei[i], row_data = self.__calc_ei_sparse(gp_mean_i, gp_var_i, self.exp_data.y_vals)

            else:
                raise ValueError("method.method_name.value must be 3 (2A), 4 (2B), or 5 (2C)")
        
        # Concatenate the temporary DataFrame with the main DataFrame
        ei_term_df = pd.concat([ei_term_df, row_data], ignore_index=True)
        ei_term_df.columns = row_data.columns.tolist()
        
        return ei, ei_term_df 
        
    def __calc_ei_emulator(self, gp_mean, gp_var, y_target): #Will need obj toggle soon
        """ 
        Calculates the expected improvement of the emulator approach without log scaling (2A)
        
        Parameters
        ----------
        gp_mean: ndarray, model mean at same state point x and experimental data value y
        gp_variance: ndarray, model variance at same state point x and experimental data value y
        y_target: ndarray, the expected value of the function from data or other source

        Returns
        -------
        ei: ndarray, the expected improvement for one term of the GP model
        """
         #Create column names
        columns = ["bound_l", "bound_u", "cdf_l", "cdf_u","eta_l", "eta_u", "psi_l", "psi_u", "ei_term1", "ei_term2",
                   "ei_term3", "ei", "ei_total"]

        #Initialize ei as all zeros
        ei = np.zeros(len(gp_var))
        #Create a mask for values where var > 0. Set a value of 1e-14?
        pos_stdev_mask = (gp_var > 0)

        #Assuming all standard deviations are not zero
        if np.any(pos_stdev_mask):
            #Get indices and values where stdev > 0
            valid_indices = np.where(pos_stdev_mask)[0]
            pred_stdev_val = np.sqrt(gp_var[valid_indices])
            gp_var_val = gp_var[valid_indices]
            gp_mean_val = gp_mean[valid_indices]
            y_target_val = y_target[valid_indices]
            best_errors_x = self.best_error_x[valid_indices]

            #If variance is close to zero this is important
            with np.errstate(divide = 'warn'):
                #Creates upper and lower bounds and described by Equation X in Manuscript
                bound_a = ((y_target_val - gp_mean_val) + np.sqrt(best_errors_x*self.ep_bias.ep_curr))/pred_stdev_val
                bound_b = ((y_target_val - gp_mean_val) - np.sqrt(best_errors_x*self.ep_bias.ep_curr))/pred_stdev_val
                bound_lower = np.minimum(bound_a,bound_b)
                bound_upper = np.maximum(bound_a,bound_b)        

                #Creates EI terms in terms of Equation X in Manuscript
                ei_term1_comp1 = norm.cdf(bound_upper) - norm.cdf(bound_lower)
                ei_term1_comp2 = (best_errors_x*self.ep_bias.ep_curr) - (y_target_val - gp_mean_val)**2

                ei_term2_comp1 = 2*(y_target_val - gp_mean_val)*pred_stdev_val
                ei_eta_upper = -np.exp(-bound_upper**2/2)/np.sqrt(2*np.pi)
                ei_eta_lower = -np.exp(-bound_lower**2/2)/np.sqrt(2*np.pi)
                ei_term2_comp2 = (ei_eta_upper-ei_eta_lower)

                ei_term3_comp1 = bound_upper*ei_eta_upper
                ei_term3_comp2 = bound_lower*ei_eta_lower

                ei_term3_comp3 = (1/2)*scipy.special.erf(bound_upper/np.sqrt(2))
                ei_term3_comp4 = (1/2)*scipy.special.erf(bound_lower/np.sqrt(2))  

                ei_term3_psi_upper = ei_term3_comp1 + ei_term3_comp3
                ei_term3_psi_lower = ei_term3_comp2 + ei_term3_comp4

                ei_term1 = ei_term1_comp1*ei_term1_comp2
                ei_term2 = ei_term2_comp1*ei_term2_comp2
                ei_term3 = -gp_var_val*(ei_term3_psi_upper-ei_term3_psi_lower)

                #Set EI values of indecies where pred_stdev > 0 
                ei[valid_indices] = ei_term1 + ei_term2 + ei_term3
        
        #The Ei is the sum of the ei at each value of x
        ei_temp = np.sum(ei)

        row_data_lists = pd.DataFrame([[bound_lower, bound_upper, norm.cdf(bound_lower), norm.cdf(bound_upper), 
                                  ei_eta_lower, ei_eta_upper, ei_term3_psi_lower, ei_term3_psi_upper,
                                  ei_term1, ei_term2, ei_term3, ei, ei_temp]], columns=columns)
        row_data = row_data_lists.apply(lambda col: col.explode(), axis=0).reset_index(drop=True)
        
        return ei_temp, row_data

    def __calc_ei_log_emulator(self, gp_mean, gp_var, y_target):
        """ 
        Calculates the expected improvement of the emulator approach with log scaling (2B)
        
        Parameters
        ----------
        gp_mean: ndarray, model mean at same state point x and experimental data value y
        gp_variance: ndarray, model variance at same state point x and experimental data value y
        y_target: ndarray, the expected value of the function from data or other source

        Returns
        -------
        ei: ndarray, the expected improvement for one term of the GP model
        """
        columns = ["best_error", "bound_l", "bound_u", "ei_term1", "ei_term2", "ei", "ei_total"]

        #Initialize ei as all zeros
        ei = np.zeros(len(gp_var))

        #Create a mask for values where pred_stdev > 0 
        pos_stdev_mask = (gp_var > 0)

        #Assuming all standard deviations are not zero
        if np.any(pos_stdev_mask):
            #Get indices and values where stdev > 0
            valid_indices = np.where(pos_stdev_mask)[0]
            pred_stdev_val = np.sqrt(gp_var[valid_indices])
            gp_mean_val = gp_mean[valid_indices]
            y_target_val = y_target[valid_indices]
            best_errors_x = self.best_error_x[valid_indices]
        
            #Important when stdev is close to 0
            with np.errstate(divide = 'warn'):
                #Creates upper and lower bounds and described by Alex Dowling's Derivation
                bound_a = ((y_target_val - gp_mean_val) +np.sqrt(np.exp(best_errors_x*self.ep_bias.ep_curr)))/pred_stdev_val #1xn
                bound_b = ((y_target_val - gp_mean_val) -np.sqrt(np.exp(best_errors_x*self.ep_bias.ep_curr)))/pred_stdev_val #1xn
                bound_lower = np.minimum(bound_a,bound_b)
                bound_upper = np.maximum(bound_a,bound_b) 

                #Calculate EI
                args = (gp_mean_val, pred_stdev_val, y_target_val, self.ep_bias.ep_curr)
                ei_term_1 = (best_errors_x*self.ep_bias.ep_curr)*( norm.cdf(bound_upper)-norm.cdf(bound_lower) )
                ei_term_2_out = np.array([integrate.quad(self.__ei_approx_ln_term, bl, bu, args=(gm, ps, yt, self.ep_bias.ep_curr)) for bl, bu, gm, ps, yt in zip(bound_lower, bound_upper, gp_mean_val, pred_stdev_val, y_target_val)])

                ei_term_2 = (-2)*ei_term_2_out[:,0] 
                term_2_abs_err = ei_term_2_out[:,1]
                
                #Add ei values to correct indecies.
                ei[valid_indices] = ei_term_1 + ei_term_2
        
        #The Ei is the sum of the ei at each value of x
        ei_temp = np.sum(ei)

        row_data_lists = pd.DataFrame([[best_errors_x, bound_lower, bound_upper, ei_term_1, ei_term_2, ei, 
                                  ei_temp]], columns=columns)
        row_data = row_data_lists.apply(lambda col: col.explode(), axis=0).reset_index(drop=True)
  
        return ei_temp, row_data

    def __ei_approx_ln_term(self, epsilon, gp_mean, gp_stdev, y_target, ep): 
        """ 
        Calculates the integrand of expected improvement of the emulator approach using the log version
        
        Parameters
        ----------
        epsilon: The random variable. This is the variable that is integrated w.r.t
        gp_mean: ndarray, model mean
        gp_stdev: ndarray, model stdev
        y_target: ndarray, the expected value of the function from data or other source
        ep: float, the numerical bias towards exploration, zero is the default

        Returns
        -------
        ei_term_2_integral: ndarray, the expected improvement for term 2 of the GP model for method 2B
        """
        #Define inside term as the maximum of 1e-14 or abs((y_target - gp_mean - gp_stdev*epsilon))
        inside_term = max(1e-14, abs((y_target - gp_mean - gp_stdev*epsilon)) )

        ei_term_2_integral = math.log( inside_term )*norm.pdf(epsilon) 
        
        return ei_term_2_integral

    def __calc_ei_sparse(self, gp_mean, gp_var, y_target):
        """
        Calculates the expected improvement of the emulator approach with a sparse grid approach (2C)
        Parameters
        ----------
        gp_mean: ndarray, model mean at same state point x and experimental data value y
        gp_var: ndarray, model variance at same state point x and experimental data value y
        y_target: ndarray, the expected value of the function from data or other source
            
        Returns
        -------
        ei: ndarray, the expected improvement for one term of the GP model
        """
        columns = ["best_error", "sse_temp", "min_list", "ei_total"]

        #Create a mask for values where pred_stdev >= 0 (Here approximation includes domain stdev >= 0) 
        pos_stdev_mask = (gp_var >= 0)

        #Assuming all standard deviations are not zero
        if np.any(pos_stdev_mask):
            #Get indices and values where stdev > 0
            valid_indices = np.where(pos_stdev_mask)[0]
            gp_stdev_val = np.sqrt(gp_var[valid_indices])
            gp_mean_val = gp_mean[valid_indices]
            y_target_val = y_target[valid_indices]

            #Obtain Sparse Grid points and weights
<<<<<<< HEAD
            depth = 20
            points_p, weights_p = self.__get_sparse_grids(len(y_target_val), output=0, depth=depth, rule='gauss-hermite', 
                                                          verbose=False)
=======
            depth = 15
            points_p, weights_p = self.__get_sparse_grids(len(y_target_val), output=0, depth=depth, rule='gauss-hermite', verbose=False)
>>>>>>> e8f90503
            
            # Calculate gp_var multiplied by points_p
            gp_stdev_points_p = gp_stdev_val @ (np.sqrt(2)*points_p.T)

            # Calculate the SSE for all data points simultaneously
            sse_temp = np.sum((y_target_val[:, np.newaxis] - gp_mean_val[:, np.newaxis] - gp_stdev_points_p.T)**2, axis=0)

            # Apply max operator (equivalent to max[(best_error*ep) - SSE_Temp,0])
            min_list = np.maximum(self.best_error*self.ep_bias.ep_curr - sse_temp, 0)

            # Calculate EI_temp using vectorized operations
            ei_temp = (1/np.pi)*np.dot(weights_p, min_list)
            
        else:
            ei_temp = 0

        row_data_lists = pd.DataFrame([[self.best_error, sse_temp, min_list, ei_temp]], columns=columns)
        row_data = row_data_lists.apply(lambda col: col.explode(), axis=0).reset_index(drop=True)
            
        return ei_temp, row_data

    def __get_sparse_grids(self, dim, output=0,depth=10, rule="gauss-hermite", verbose = False, alpha = 0):
        '''
        This function shows the sparse grids generated with different rules
        
        Parameters:
        -----------
        dim: int, sparse grids dimension
        output: int, output level for function that would be interpolated. Default is zero
        depth: int, depth level. Controls density of abscissa points. Uses qpcurved
        rule: str, quadrature rule. Default is 'gauss-legendre'
        verbose: bool, determines Whether or not plot of sparse grid is shown. False by default
        alpha: int, specifies $\alpha$ parameter for the integration weight $\rho(x)$, ignored when rule doesn't have this parameter

        Returns:
        --------
        points_p: ndarray, The sparse grid points
        weights_p: ndarray, The Gauss-Legendre Quadrature Rule Weights    

        Other:
        ------
        A figure shows 2D sparse grids (if verbose = True)
        '''
        #Get grid points and weights
        grid_p = Tasmanian.SparseGrid()
        grid_p.makeGlobalGrid(dim,output,depth,"qpcurved",rule)
        points_p = grid_p.getPoints()
        weights_p = grid_p.getQuadratureWeights()
        if verbose == True:
            #If verbose is true print the sparse grid
            for i in range(len(points_p)):
                plt.scatter(points_p[i,0], points_p[i,1])
                plt.title('Sparse Grid of '+ rule.title(), fontsize = 20)
                plt.xlabel(r"$ϵ$ Dimension 1", fontsize = 20)
                plt.ylabel(r"$ϵ$ Dimension 2", fontsize = 20)
            plt.show()
        return points_p, weights_p

class Exploration_Bias():
    """
    Base class for methods of calculating explroation bias at each bo iter
    
    Methods
    -------
    set_ep(Ep_enum)
    __set_ep_boyle()
    __set_ep_jasrasaria()
    __set_ep_constant()
    __set_ep_decay()
    """
    def __init__(self, ep0, ep_curr, ep_enum, bo_iter, bo_iter_max, ep_inc, ep_f, improvement, best_error, mean_of_var):
        """
        Parameters
        ----------
        ep0: float, the original exploration parameter of the function
        ep_curr: float, the current exploration parameter value
        ep_enum: Enum, whether Boyle, Jasrasaria, Constant, or Decay ep method will be used
        bo_iter: int, The value of the current BO iteration
        bo_iter: int, The maximum values of BO iterations
        e_inc: float, the increment for the Boyle's method for calculating exploration parameter: Recommendation is 1.5
        ep_f: float, The final exploration parameter value: Recommendation is 0
        improvement: Bool, Determines whether last objective was an improvement. Default False
        best_error: float, The lowest (sse) error value in the training data
        mean_of_var: float, The value of the average of all posterior variances
        
        
        Notes
        ------
        For all methods, ep is on domain [0, best_error (initial)] inclusive
        """
        assert all((isinstance(param, (float, int)) or param is None) for param in [ep0, ep_curr, ep_inc, ep_f, best_error, mean_of_var]), "ep0, ep_curr, ep_inc, ep_f, best_error, and mean_of_var must be int, float, or None"
        assert isinstance(ep_enum, Enum) == True, "ep_enum must be an Enum instance of Class Ep_enum"
        assert isinstance(improvement, bool) == True or improvement is None, "improvement must be bool or None"
        assert all((isinstance(param, (int)) or param is None) for param in [bo_iter, bo_iter_max]), "bo_iter and bo_iter_max must be int or None"
        # Constructor method
        self.ep0 = ep0
        self.ep_curr = ep_curr
        self.ep_enum = ep_enum
        self.bo_iter = bo_iter
        self.bo_iter_max = bo_iter_max
        self.ep_inc = ep_inc
        self.ep_f = ep_f
        self.improvement = improvement
        self.best_error = best_error
        self.mean_of_var = mean_of_var
        self.ep_max = 2
        self.ep_min = 0.5
        
    def __bound_ep(self, ep_val):
        """
        Bounds the value of a given exploration parameter between the minimum and maximum value
        
        Parameters
        ----------
        ep_val: int or float, the value of the exploration parameter
        
        Returns:
        --------
        ep_val: int/float, the value of the exploration parameter within self.ep_min and self.ep_max
        """
        assert isinstance(ep_val, (float, int)), "ep_val must be float or int!"
        if ep_val > self.ep_max:
            warnings.warn("setting ep_val to self.ep_max because it was too large")
            ep_val = self.ep_max
        elif ep_val < self.ep_min:
            warnings.warn("setting ep_val to self.ep_min because it was too small")
            ep_val = self.ep_min
        else:
            assert self.ep_max >= ep_val >= self.ep_min, "Starting exploration bias (ep0) must be greater than or equal to 0.5!"
                
        return ep_val
    
    def set_ep(self):
        """
        Updates value of exploration parameter based on one of the four alpha heuristics
        
        Notes
        --------
        Sets the current exploration parameter self.ep_curr, but does not return anything. Use Exploration_Bias.ep_curr() to return it
        
        """
        #Set ep0 and ep_f to the max if they are too large
        if self.ep0 is not None:
            self.ep0 = self.__bound_ep(self.ep0)
        if self.ep_f is not None:
            self.ep_f = self.__bound_ep(self.ep_f)
                
        if self.ep_enum.value == 1: #Constant if using constant method
            assert self.ep0 is not None 
            ep = self.__set_ep_constant()
            
        elif self.ep_enum.value == 2: #Decay
            assert self.ep0 is not None
            assert self.ep_f is not None 
            assert self.bo_iter_max is not None
            ep = self.__set_ep_decay()
            
        elif self.ep_enum.value == 3: #Boyle
            assert self.ep0 is not None
            assert self.ep_inc is not None
            ep = self.__set_ep_boyle()
            
        else: #Jasrasaria
            ep = self.__set_ep_jasrasaria()
        
        #Set current ep to new ep
        self.ep_curr = ep
            
    def __set_ep_constant(self):
        """
        Creates a value for the exploration parameter based off of a constant value

        Returns
        --------
        ep: The exploration parameter for the iteration
        """
        ep = self.ep0
        
        return ep
    
    def __set_ep_decay(self):
        """
        Creates a value for the exploration parameter based off of a decay heuristic. Note. Full decay by 1/2 max BO iters
        
        Returns
        --------
        ep: The exploration parameter for the iteration
        """
        assert self.bo_iter is not None
        assert self.bo_iter_max-1 >= self.bo_iter >= 0
        
        #Set ep_f to max value if it is too big
        #Initialize number of decay steps
        decay_steps = int(self.bo_iter_max/2)
        #Apply heuristic on 1st iteration and all steps until end of decay steps
        if self.bo_iter < decay_steps or self.bo_iter == 0:
            ep = self.ep0 + (self.ep_f - self.ep0)*(self.bo_iter/self.bo_iter_max)
        else: 
            ep = self.ep_f
            
        return ep
    
    def __set_ep_boyle(self):
        """
        Creates a value for the exploration parameter based on Boyle's Heuristic for GPO bounds
            
        Returns
        --------
        ep: The exploration parameter for the iteration
        
        Notes
        -----
        Based on Heuristic from Boyle, P., Gaussian Processes for regression and Optimisation, Ph.D, Victoria University of Wellington, Wellington, New Zealand, 2007
        For these parameters, ep gets normalized between 0 and 2 given an even mix of 1 is the starting point
        """
        #Set ep_curr as ep0 if it is not set
        if self.ep_curr is None:
            ep = self.ep0
        else:
            #Assert that improvement is not None
            assert self.improvement is not None
            #Apply a version of Boyle's heuristic
            #In original Boyle, you want to gradually expand or shrink your bounds
            #We take this concept for ep to increase exploration when improvement is FALSE and increase it when TRUE
            if self.improvement == True:
                #If we improved last time, Decrease exploration
                ep = self.ep_curr/self.ep_inc
            else:
                #If we did not, Increase Exploration
                ep = self.ep_curr*self.ep_inc
                
        # Ensure that ep stays within the bounds
        ep = self.__bound_ep(ep)

        return ep
    
    def __set_ep_jasrasaria(self):
        """
        Creates a value for the exploration parameter based off of Jasrasaria's heuristic

        Returns
        --------
        ep: The exploration parameter for the iteration
        
        Notes
        -----
        Heuristic from Jasrasaria, D., & Pyzer-Knapp, E. O. (2018). Dynamic Control of Explore/Exploit Trade-Off In Bayesian Optimization. http://arxiv.org/abs/1807.01279
        """
        assert self.best_error is not None
        assert self.mean_of_var is not None
            
        #Apply Jasrasaria's Heuristic
        if self.best_error > 0:
            ep = 1 + (self.mean_of_var/self.best_error**2)
        else:
            ep = self.ep_max
            
        # Ensure that ep stays within the bounds
        ep = self.__bound_ep(ep)
        
        return ep

class BO_Results:
    """
    The base class for storing important BO Results
    
    Methods:
    --------
    __init__
    """
    
    # Class variables and attributes
    def __init__(self, configuration, simulator_class, exp_data_class, list_gp_emulator_class, results_df, 
                 max_ei_details_df, why_term, heat_map_data_dict):
        """
        Parameters
        ----------
        configuration: dictionary, dictionary containing the configuration of the BO algorithm
        simulator_class: Instance of Simulator class, class containing values of simulation parameter data at each BO iteration
        exp_data_class: The experimental data for the workflow
        list_gp_emulator_class: list of GP_Emulator instances, contains all gp_emulator information at each BO iter
        results_df: pandas dataframe, dataframe including the values pertinent to BO for all BO runs
        max_ei_details_df: pandas dataframe, dataframe including ei components of the best EI at each iter
        heat_map_data_dict: dict, heat map data for each set of 2 parameters indexed by parameter names "param_1-param_2"
        """
        # Constructor method
        self.configuration = configuration
        self.simulator_class = simulator_class
        self.exp_data_class = exp_data_class
        self.results_df = results_df
        self.max_ei_details_df = max_ei_details_df
        self.why_term = why_term
        self.list_gp_emulator_class = list_gp_emulator_class
        self.heat_map_data_dict = heat_map_data_dict     
    
class GPBO_Driver:
    """
    The base class for running the GPBO Workflow
    
    Methods
    --------------
    __init__
    __gen_emulator()
    __opt_with_scipy(neg_ei)
    __scipy_fxn(theta,neg_ei, best_error)
    create_heat_map_param_data()
    __augment_train_data(theta_best)
    create_data_instance_from_theta(theta_array)
    __run_bo_iter(gp_model, iteration)
    __run_bo_to_term(gp_model)
    __run_bo_workflow()
    run_bo_restarts()
    save_data(restart_bo_results)
    """
    # Class variables and attributes
    
    def __init__(self, cs_params, method, simulator, exp_data, sim_data, sim_sse_data, val_data, val_sse_data, gp_emulator, ep_bias, gen_meth_theta):
        """
        Parameters
        ----------
        cs_params: Instance of CaseStudyParameters class, class containing the values associated with CaseStudyParameters
        method: Instance of GPBO_Methods class, Class containing GPBO method information
        simulator: Instance of Simulator class, class containing values of simulation parameters
        exp_data: Instance of Data class, Class containing at least theta, x, and y experimental data
        sim_data: Instance of Data class, class containing at least theta, x, and y simulation data
        sim_sse_data: Instance of Data class, class containing at least theta, x, and sse simulation data
        val_data: Instance of Data class or None, class containing at least theta and x simulation data or None
        val_sse_data: Instance of Data class or None, class containing at least theta and x sse simulation data or None
        gp_emulator: Instance of GP_Emulator class, class containing gp_emulator data (set after training)
        ep_bias: Instance of Exploration_Bias class, class containing exploration parameter info
        gen_meth_theta: Instance of Gen_meth_enum or None: The method by which simulation data is generated. For heat map making
        """
        assert isinstance(cs_params, CaseStudyParameters), "cs_params must be instance of CaseStudyParameters"
        assert isinstance(method, GPBO_Methods), "method must be instance of GPBO_Methods"
        assert isinstance(simulator, Simulator), "simulator must be instance of Simulator"
        assert isinstance(exp_data, Data), "exp_data must be instance of Data"
        assert isinstance(sim_data, Data), "sim_data must be instance of Data"
        assert isinstance(sim_sse_data, Data), "sim_sse_data must be instance of Data"
        assert isinstance(val_data, Data) or val_data is None, "val_data must be instance of Data or None"
        assert isinstance(val_sse_data, Data) or val_sse_data is None, "val_sse_data must be instance of Data or None"
        assert isinstance(gp_emulator, (Type_1_GP_Emulator, Type_2_GP_Emulator)) or gp_emulator is None, "gp_emulator must be instance of Type_1_GP_Emulator, Type_2_GP_Emulator, or None"
        assert isinstance(ep_bias, Exploration_Bias), "ep_bias must be instance of Exploration_Bias"
        assert isinstance(gen_meth_theta, Gen_meth_enum), "gen_meth_theta must be instance of Gen_meth_enum"

        # Constructor method
        self.cs_params = cs_params
        self.method = method
        self.simulator = simulator
        self.exp_data = exp_data
        self.sim_data = sim_data
        self.sim_sse_data = sim_sse_data
        self.val_data = val_data
        self.val_sse_data = val_sse_data
        self.gp_emulator = gp_emulator
        self.ep_bias = ep_bias
        self.gen_meth_theta = gen_meth_theta
        self.bo_iter_term_frac = 0.3 #The fraction of iterations after which to terminate bo if no sse improvement is made
        self.sse_penalty = 1e7 #The penalty the __scipy_opt function gets for choosing nan theta values
               
    
    def __gen_emulator(self):
        """
        Sets GP Emulator class (equipped with training data) and validation data based on the method class instance
        
        Parameters:
        -----------
        kernel: enum class instance, Determines which GP Kerenel to use
        lenscl: float or None, Value of the lengthscale hyperparameter - None if hyperparameters will be updated during training
        outputscl: float or None, Determines value of outputscale - None if hyperparameters will be updated during training
        retrain_GP: int, number of times to restart GP training
        
        Returns:
        --------
        gp_emulator: Instance of the GP_Emulator class. Class for the GP emulator
        """
        #Determine Emulator Status, set gp_data data, and ininitalize correct GP_Emulator child class
        if self.method.emulator == False:
            all_gp_data = self.sim_sse_data
            all_val_data = self.val_sse_data
            gp_emulator = Type_1_GP_Emulator(all_gp_data, all_val_data, None, None, None, self.cs_params.kernel, self.cs_params.lenscl, self.simulator.noise_std, self.cs_params.outputscl, self.cs_params.retrain_GP, self.cs_params.seed, None, None, None, None)
        else:
            all_gp_data = self.sim_data
            all_val_data = self.val_data
            gp_emulator = Type_2_GP_Emulator(all_gp_data, all_val_data, None, None, None, self.cs_params.kernel, self.cs_params.lenscl, self.simulator.noise_std, self.cs_params.outputscl, self.cs_params.retrain_GP, self.cs_params.seed, None, None, None, None)
            
        return gp_emulator
    
    
    def __get_best_error(self):
        """
        Helper function to calculate the best error (sse) and error calculations over x (se) given the method.
        
        Returns
        -------
        best_error: float, the best error (sse) of the GPBO workflow
        best_errors_x: ndarray, array of squared errors for each value of x
        """
        
        if self.method.emulator == False:
            #Type 1 best error is inferred from training data 
            best_error = self.gp_emulator.calc_best_error()
            best_errors_x = None
        else:
            #Type 2 best error must be calculated given the experimental data
            best_error, best_errors_x = self.gp_emulator.calc_best_error(self.method, self.exp_data)
        
        return best_error, best_errors_x
        
    def __make_starting_opt_pts(self):
        """
        Makes starting point for optimization with scipy
        """
        #If validation data doesn't exist or is shorter than the number of times you want to retrain
        if self.gp_emulator.gp_val_data is None or len(self.gp_emulator.gp_val_data.get_unique_theta()) < self.cs_params.retrain_GP:
            #Create validation points equal to number of retrain_GP
            #Number of x points will always be 1 because we only need the theta values
            num_x = 1
            #Gen method will always be LHS for starting points theta and x
            gen_meth = Gen_meth_enum(1) 
            #Create starting point data
            sp_data = self.simulator.gen_sim_data(self.cs_params.retrain_GP, num_x, gen_meth, gen_meth, self.cs_params.sep_fact, True)
            #Find unique theta values
            starting_pts = sp_data.get_unique_theta()
        #Otherwise, your starting point array is your validation data unique theta values
        else:
            #Find unique theta values
            starting_pts = self.gp_emulator.gp_val_data.get_unique_theta()
            
        return starting_pts
    
    
    def __opt_with_scipy(self, neg_ei):
        """
        Optimizes a function with scipy.optimize
        
        Parameters
        ----------
        neg_ei: bool, whether to use -1*ei (True) or sse (False) as the objective function for minimization
        
        Returns:
        --------
        best_val: float, The optimized value of the function
        best_theta: ndarray, The theta set corresponding to val_best
        """
        
        assert isinstance(neg_ei, bool), "neg_ei must be bool!"
        #Note add +1 because index 0 counts as 1 reoptimization
        if self.cs_params.reoptimize_obj > 50:
            warnings.warn("The objective will be reoptimized more than 50 times!")
        
        #Set seed
        if self.cs_params.seed is not None:
            np.random.seed(self.cs_params.seed)
                           
        #Note. For reoptimizing -ei/sse generate and use a validation point as a starting point for optimization
        unique_val_thetas = self.__make_starting_opt_pts()
#         unique_val_thetas = self.gp_emulator.train_data.get_unique_theta()
            
        #Initialize val_best and best_theta
        best_vals = np.full(self.cs_params.reoptimize_obj+1, np.inf)
        best_thetas = np.zeros((self.cs_params.reoptimize_obj+1, self.gp_emulator.train_data.get_dim_theta()))
        
        #Calc best error        
        best_error_metrics = self.__get_best_error()
        best_error, best_errors_x = best_error_metrics 
        
        #Find bounds and arguments for function
        #Unnormalize feature data for calculation if necessary
        if self.cs_params.normalize == True:
            #If noramlized, bounds for theta normalization are between 0 and 1
            bnds = np.tile([0, 1], (self.gp_emulator.train_data.get_dim_theta(), 1))
        else:
            #Otherwise bounds are defined as they are
            bnds = self.simulator.bounds_theta_reg.T #Transpose bounds to work with scipy.optimize
        #Need to account for normalization here (make bounds array of [0,1]^dim_theta)
        
        #Choose values of theta from validation set at random
        theta_val_idc = list(range(len(unique_val_thetas)))
    
        ## Loop over each validation point/ a certain number of validation point thetas
        for i in range(self.cs_params.reoptimize_obj+1):
            #Choose a random index of theta to start with
            unique_theta_index = random.sample(theta_val_idc, 1)
            theta_guess = unique_val_thetas[unique_theta_index].flatten()

            try:
                #Call scipy method to optimize EI given theta
                #Using L-BFGS-B instead of BFGS because it allowd for bounds
                best_result = optimize.minimize(self.__scipy_fxn, theta_guess, bounds=bnds, method = "L-BFGS-B", args=(neg_ei, 
                                                                                                                       best_error_metrics))
                #Add ei and best_thetas to lists as appropriate
                best_vals[i] = best_result.fun
                best_thetas[i] = best_result.x
            except ValueError: 
                #If the intialized theta causes scipy.optimize to choose nan values, set the value of min sse and its theta to non
                best_vals[i] = np.nan
                best_thetas[i] = np.full(self.gp_emulator.train_data.get_dim_theta(), np.nan)
        
        #Choose a single value with the lowest -ei or sse
        #In the case that 2 point have the same -ei or sse and this point is the lowest, this lets us pick one at random rather than always just choosing a certain point
        min_value = np.nanmin(best_vals) #Find lowest value
        min_indices = np.where( np.isclose(best_vals, min_value, rtol=1e-7) )[0] #Find all indeces where there may be a tie
        rand_min_idx = np.random.choice(min_indices) #Choose one at random as the next step
        
        best_val = best_vals[rand_min_idx]
        best_theta = best_thetas[rand_min_idx]
        
        #Since we minimize -ei, multiply by -1 to get the maximum value of ei
        if neg_ei == True:
            best_val = best_val*-1
                    
        return best_val, best_theta
        
    def __scipy_fxn(self, theta, neg_ei, best_error_metrics):
        """
        Calculates either -ei or sse objective at a candidate theta value
        
        Parameters
        -----------
        theta: ndarray, the array of theta values to optimize
        neg_ei: bool, whether to calculate neg_ei (True) or sse (False)
        best_error: float, the best error of the method so far
        
        Returns:
        --------
        obj: float, Either neg_ei or sse for candidate theta
        
        """
        #Note, theta must be in array form ([ [1,2] ])
        #copy theta into candidate point in GP Emulator (to be added)
        #Check that any of the values are not NaN
        #If they are nan
        if np.isnan(theta).any():
            #If there are nan values, set neg ei to -1 
            if neg_ei == True:
                obj = -1
            #Set sse to self.sse_penalty
            else:
                obj = self.sse_penalty
                
        #If not, continue the algorithm normally
        else:
            candidate = Data(None, self.exp_data.x_vals, None, None, None, None, None, None, self.simulator.bounds_theta_reg, self.simulator.bounds_x, self.cs_params.sep_fact, self.cs_params.seed)

            #Create feature data for candidate point
            if self.method.emulator == False:
                candidate_theta_vals = theta.reshape(1,-1)
            else:
                candidate_theta_vals = np.repeat(theta.reshape(1,-1), self.exp_data.get_num_x_vals() , axis =0)

            candidate.theta_vals = candidate_theta_vals  
            self.gp_emulator.cand_data = candidate

            #Set candidate point feature data
            self.gp_emulator.feature_cand_data = self.gp_emulator.featurize_data(self.gp_emulator.cand_data)

            #Evaluate GP mean/ stdev at theta
            cand_mean, cand_var = self.gp_emulator.eval_gp_mean_var_cand()

            #Evaluate SSE & SSE stdev at theta
            if self.method.emulator == False:
                #For Type 1 GP, the sse and sse_var are directly inferred from the gp_mean and gp_var
                cand_sse_mean, cand_sse_var = self.gp_emulator.eval_gp_sse_var_cand()
            else:
                #For Type 2 GP, the sse and sse_var are calculated from the gp_mean, gp_var, and experimental data
                cand_sse_mean, cand_sse_var = self.gp_emulator.eval_gp_sse_var_cand(self.method, self.exp_data)

            #Calculate objective fxn
            if neg_ei == False:
                #Objective to minimize is log(sse) if using 1B or 2B, and sse for all other methods
                obj = cand_sse_mean
                
            else:
                if self.method.emulator == False:
                    ei_output = self.gp_emulator.eval_ei_cand(self.exp_data, self.ep_bias, best_error_metrics)
                else:
                    ei_output = self.gp_emulator.eval_ei_cand(self.exp_data, self.ep_bias, best_error_metrics, self.method)
                obj = -1*ei_output[0]
            
        return obj

    def create_heat_map_param_data(self, n_points_set = None):
        """
        Creates parameter sets that can be used to create heat maps of data at any given iteration
               
        Returns:
        --------
        heat_map_data_dict: dict, heat map data for each set of 2 parameters indexed by parameter name tuple ("param_1,param_2")
        """      
        assert isinstance(self.gp_emulator, (Type_1_GP_Emulator, Type_2_GP_Emulator)), "self.gp_emulator must be instance of Type_1_GP_Emulator or Type_2_GP_Emulator"
        assert isinstance(self.gp_emulator.gp_sim_data, Data), "self.gp_emulator.gp_sim_data must be an instance of Data!"
        assert isinstance(self.gen_meth_theta, Gen_meth_enum), "self.gen_meth_theta must be instance of Gen_meth_enum"
        assert isinstance(self.exp_data.x_vals, (np.ndarray)), "self.exp_data.x_vals must be np.ndarray"
        
        #Create list of heat map theta data
        heat_map_data_dict = {}
        
        #Create a linspace for the number of dimensions and define number of points
        dim_list = np.linspace(0,self.simulator.dim_theta-1,self.simulator.dim_theta)
        #Create a list of all combinations (without repeats e.g no (1,1), (2,2)) of dimensions of theta
        mesh_combos = np.array(list(combinations(dim_list, 2)), dtype = int)
        
        #If no number of points is set, use the length of the unique simulation thetas
        if n_points_set == None:
            n_thetas_points = len(self.gp_emulator.gp_sim_data.get_unique_theta()) #Use 20 pts for heat map data
            #Initialze meshgrid-like set of theta values at their true values 
            #If points were generated with an LHS, the number of points per parameter is n_thetas_points for the meshgrid
            if self.gen_meth_theta.value == 1:
                n_points = n_thetas_points
            else:
                #For a meshgrid, the number of theta values/ parameter is n_thetas_points for the meshgrid ^(1/theta_dim)
                n_points = int((n_thetas_points)**(1/self.simulator.dim_theta))

        #Meshgrid set always defined by n_points**2
        theta_set = np.tile(np.array(self.simulator.theta_true), (n_points**2, 1))
        
        #Unnormalize x_vals if necessary
        norm_x_vals = self.exp_data.x_vals
        if self.cs_params.normalize == True:
            lower_bound = self.simulator.bounds_x[0]
            upper_bound = self.simulator.bounds_x[1]
            norm_x_vals = norm_x_vals*(upper_bound - lower_bound) + lower_bound
        
        #Infer how many times to repeat theta and x values given that heat maps are meshgrid form by definition
        #The meshgrid of parameter values created below is symmetric, therefore, x is repeated by n_points**2 for a 2D meshgrid
        repeat_x = n_points**2 #Square because only 2 values at a time change
        x_vals = np.vstack([norm_x_vals]*repeat_x)
        repeat_theta = self.exp_data.get_num_x_vals()

        #Loop over all possible theta combinations of 2
        for i in range(len(mesh_combos)):
            #Create a copy of the true values to change the mehsgrid valus on
            theta_set_copy = np.copy(theta_set)
            #Set the indeces of theta_set for evaluation as each row of mesh_combos
            idcs = mesh_combos[i]
            #define name of parameter set as tuple ("param_1,param_2")
            data_set_name = (self.simulator.theta_true_names[idcs[0]], self.simulator.theta_true_names[idcs[1]])

            #Create a meshgrid of values of the 2 selected values of theta and reshape to the correct shape
            #Assume that theta1 and theta2 have equal number of points on the meshgrid
            theta1 = np.linspace(self.simulator.bounds_theta_reg[0][idcs[0]], self.simulator.bounds_theta_reg[1][idcs[0]], n_points)
            theta2 = np.linspace(self.simulator.bounds_theta_reg[0][idcs[1]], self.simulator.bounds_theta_reg[1][idcs[1]], n_points)
            theta12_mesh = np.array(np.meshgrid(theta1, theta2))
            theta12_vals = np.array(theta12_mesh).T.reshape(-1,2)
            
            #Set initial values for evaluation (true values) to meshgrid values
            theta_set_copy[:,idcs] = theta12_vals
            
            #Put values into instance of data class
            #Create data set based on emulator status
            if self.method.emulator == True:
                #Repeat the theta vals for Type 2 methods to ensure that theta and x values are in the correct form for evaluation with gp_emulator.eval_gp_mean_heat_map()
                theta_vals =  np.repeat(theta_set_copy, repeat_theta , axis =0)
                data_set = Data(theta_vals, x_vals, None,None,None,None,None,None, self.simulator.bounds_theta_reg, self.simulator.bounds_x, self.cs_params.sep_fact, self.cs_params.seed)
            else:
                data_set = Data(theta_set_copy, norm_x_vals, None,None,None,None,None,None, self.simulator.bounds_theta_reg, self.simulator.bounds_x, self.cs_params.sep_fact, self.cs_params.seed)
#             #normalize values between 0 and 1 if necessary
            if self.cs_params.normalize == True:
                data_set = data_set.norm_feature_data()
            #Append data set to dictionary with name
            heat_map_data_dict[data_set_name] = data_set
            
        return heat_map_data_dict
                
    def __augment_train_data(self, theta_best):
        """
        Augments training data given a new point

        Parameters
        ----------
        theta_best: ndarray, The theta value associated with the scipy optimize calculated best theta
        
        Returns:
        --------
        train_data: ndarray. The training parameter set with the augmented theta values
        """
        theta_best_data = self.create_data_instance_from_theta(theta_best)

        #Augment training theta, x, and y/sse data
        self.gp_emulator.add_next_theta_to_train_data(theta_best_data)
                   
    def create_data_instance_from_theta(self, theta_array):
        """
        Creates instance of Data from an nd.array theta set
        
        Parameters
        ----------
        theta_array: np.ndarray, Array of theta values to turn into an instance of Data
        
        Returns
        --------
        theta_data: instance of Data, Data for the theta_array
        """
        assert isinstance(theta_array, np.ndarray), "theta_array must be np.ndarray"
        assert len(theta_array.shape) == 1, "theta_array must be 1D"
        assert isinstance(self.exp_data.x_vals, (np.ndarray)), "self.exp_data.x_vals must be np.ndarray"
        
        #Repeat the theta best array once for each x value
        #Need to repeat theta_best such that it can be evaluated at every x value in exp_data using simulator.gen_y_data
        theta_arr_repeated = np.repeat(theta_array.reshape(1,-1), self.exp_data.get_num_x_vals() , axis =0)
        #Add instance of Data class to theta_best
        theta_arr_data = Data(theta_arr_repeated, self.exp_data.x_vals, None, None, None, None, None, None, self.simulator.bounds_theta_reg, self.simulator.bounds_x, self.cs_params.sep_fact, self.cs_params.seed)
        #Calculate y values and sse for theta_best with noise
        theta_arr_data.y_vals = self.simulator.gen_y_data(theta_arr_data, self.simulator.noise_mean, self.simulator.noise_std)  
        
        #Set the best data to be in sse form if using a type 1 GP
        if self.method.emulator == False:
            theta_arr_data = self.simulator.sim_data_to_sse_sim_data(self.method, theta_arr_data, self.exp_data, self.cs_params.sep_fact, False)
            
        return theta_arr_data
        
    def __run_bo_iter(self, gp_model, iteration):
        """
        Runs a single GPBO iteration
        
        Parameters
        ----------
        gp_model: Instance of sklearn.gaussian_process.GaussianProcessRegressor, GP emulator for workflow
        iteration: int, The iteration of bo in progress
        
        Returns:
        --------
        iter_df: pd.DataFrame, Dataframe containing the results from the GPBO Workflow for iteration
        gp_emulator_curr: Instance of GP_Emulator, The class used for this iteration of the GPBO workflow
        """
        #Start timer
        time_start = time.time()
        
        #Train GP model (this step updates the model to a trained model)
        self.gp_emulator.train_gp(gp_model)
        
        #Calcuate best error
        best_error_metrics = self.__get_best_error()
        best_error, best_errors_x = best_error_metrics
        
        #Add not log best error to ep_bias
        if iteration == 0 or self.ep_bias.ep_enum.value == 4:
            #Since best error is squared when used in Jasrasaria calculations, the value will always be >=0      
            self.ep_bias.best_error = best_error
                        
        #Calculate mean of var for validation set if using Jasrasaria heuristic
        if self.ep_bias.ep_enum.value == 4:
            #Calculate average gp mean and variance of the validation set
            val_gp_mean, val_gp_var = self.gp_emulator.eval_gp_mean_var_val()
            #For emulator methods, the mean of the variance should come from the sse variance
            if self.method.emulator == True:
                #Redefine gp_mean and gp_var to be the mean and variane of the sse
                val_gp_mean, val_gp_var = self.gp_emulator.eval_gp_sse_var_val(self.method, self.exp_data)
                
            #Check for ln(sse) values
            if self.method.obj.value == 2:
                #For 2B and 1B, propogate errors associated with an unlogged sse value
                val_gp_var = val_gp_var*np.exp(val_gp_mean)**2             

            #Set mean of sse variance
            mean_of_var = np.average(val_gp_var)
            self.ep_bias.mean_of_var = mean_of_var
            
        #Set initial exploration bias and bo_iter
        if self.ep_bias.ep_enum.value == 2:
            self.ep_bias.bo_iter = iteration
        
        #Calculate new ep. Note. It is extemely important to do this AFTER setting the ep_max
        self.ep_bias.set_ep()

        #Call optimize acquistion fxn
        max_ei, max_ei_theta = self.__opt_with_scipy(True)
        
        #Create data class instance for max_ei_theta
        max_ei_theta_data = self.create_data_instance_from_theta(max_ei_theta)
        #Evaluate GP mean/ stdev at max_ei_theta
        feat_max_ei_theta_data = self.gp_emulator.featurize_data(max_ei_theta_data)
        max_ei_theta_data.gp_mean, max_ei_theta_data.gp_var = self.gp_emulator.eval_gp_mean_var_misc(max_ei_theta_data, feat_max_ei_theta_data)

        #Call optimize objective function
        min_sse, min_sse_theta = self.__opt_with_scipy(False)

        #Find min sse using the true function value
        #Turn min_sse_theta into a data instance (including generating y_data)
        min_theta_data = self.create_data_instance_from_theta(min_sse_theta)
        
        #If type 2, turn it into sse_data
        #Set the best data to be in sse form if using a type 2 GP and find the min sse
        if self.method.emulator == True:
            min_sse_theta_data = self.simulator.sim_data_to_sse_sim_data(self.method, min_theta_data, self.exp_data, self.cs_params.sep_fact, False)
            min_sse_sim = min_sse_theta_data.y_vals
            #Evaluate SSE & SSE stdev at max ei theta
            max_ei_theta_data.sse, max_ei_theta_data.sse_var = self.gp_emulator.eval_gp_sse_var_misc(max_ei_theta_data, self.method,
                                                                                                    self.exp_data)
            #Evaluate max EI terms at theta
            ei_max, iter_max_ei_terms = self.gp_emulator.eval_ei_misc(max_ei_theta_data, self.exp_data, self.ep_bias, best_error_metrics, self.method)
        #Otherwise the sse data is the original (scaled) data
        else:
            min_sse_sim = min_theta_data.y_vals           
            #Evaluate SSE & SSE stdev at max ei theta
            max_ei_theta_data.sse, max_ei_theta_data.sse_var = self.gp_emulator.eval_gp_sse_var_misc(max_ei_theta_data)
            #Evaluate max EI terms at theta
            ei_max, iter_max_ei_terms = self.gp_emulator.eval_ei_misc(max_ei_theta_data, self.exp_data, self.ep_bias, best_error_metrics)
        
        #Turn min_sse_sim value into a float (this makes analyzing data from csvs and dataframes easier)
        min_sse_sim = min_sse_sim[0]
                
        #calculate improvement if using Boyle's method to update the exploration bias
        if self.ep_bias.ep_enum.value == 3:
            #Improvement is true if the min sim sse found is lower than (not log) best error, otherwise it's false
            if min_sse_sim < best_error:
                improvement = True
            else:
                improvement = False
            #Set ep improvement
            self.ep_bias.improvement = improvement
                 
        #Calc time/ iter
        time_end = time.time()
        time_per_iter = time_end-time_start
        
        #Create Results Pandas DataFrame for 1 iter
        #Return SSE and not log(SSE) for 'Min Obj', 'Min Obj Act', 'Theta Min Obj'
        column_names = ['Best Error', 'Exploration Bias', 'Max EI', 'Theta Max EI', 'Min Obj', 'Min Obj Act', 'Theta Min Obj', 'Time/Iter']
        iter_df = pd.DataFrame(columns=column_names)
        bo_iter_results = [best_error, float(self.ep_bias.ep_curr), max_ei, max_ei_theta, min_sse, min_sse_sim, min_sse_theta, time_per_iter]
        # Add the new row to the DataFrame
        iter_df.loc[0] = bo_iter_results
        
        #Create a copy of the GP Emulator Class for this iteration
        gp_emulator_curr = copy.deepcopy(self.gp_emulator)
              
        #Call __augment_train_data to append training data
        self.__augment_train_data(max_ei_theta)
        
        return iter_df, iter_max_ei_terms, gp_emulator_curr
    
    def __run_bo_to_term(self, gp_model):
        """
        Runs multiple GPBO iterations
        
        Params:
        -------
        gp_model: Instance of sklearn.gaussian_process.GaussianProcessRegressor, GP emulator for workflow
        
        Returns:
        --------
        iter_df: pd.DataFrame, Dataframe containing the results from the GPBO Workflow for all iterations
        list_gp_emulator_class: list of instances of GP_Emulator, The classes used for all iterations of the GPBO workflow
        """
        assert 0 < self.bo_iter_term_frac <= 1, "self.bo_iter_term_frac must be between 0 and 1"
        #Initialize bo params
        column_names = ['Best Error', 'Exploration Bias', 'Max EI', 'Theta Max EI', 'Min Obj', 'Min Obj Act', 'Theta Min Obj', 'Min Obj Cum.', 'Theta Min Obj Cum.', 'Time/Iter']
        results_df = pd.DataFrame(columns=column_names)
        max_ei_details_df = pd.DataFrame()
        list_gp_emulator_class = []
        why_term = "max_budget"
        #Initilize terminate
        terminate = False
        
        #Do Bo iters while stopping criteria is not met
        while terminate == False:
            #Initialize count
            count = 0
            #Loop over number of max bo iters
            for i in range(self.cs_params.bo_iter_tot):
                #Output results of 1 bo iter and the emulator used to get the results
                iter_df, iter_max_ei_terms, gp_emulator_class = self.__run_bo_iter(gp_model, i) #Change me later
                #Add results to dataframe
                results_df = pd.concat([results_df.astype(iter_df.dtypes), iter_df], ignore_index=True)
                max_ei_details_df = pd.concat([max_ei_details_df, iter_max_ei_terms])
                #At the first iteration
                if i == 0:
                    #Then the minimimum is defined by the first value of the objective function you calculate
                    # results_df["Min Obj Cum."].iloc[i] = results_df["Min Obj Act"].iloc[i]
                    results_df.loc[i, "Min Obj Cum."] = results_df.loc[i, "Min Obj Act"]
                    #The Theta values are then inferred
                    results_df.at[i, "Theta Min Obj Cum."] = results_df["Theta Min Obj"].iloc[i]
                    #improvement is defined as infinity on 1st iteration (something is always better than nothing)
                    improvement = np.inf 
                #If it is not the 1st iteration and your current Min Obj value is smaller than your previous Overall Min Obj
                elif results_df["Min Obj Act"].iloc[i] < results_df["Min Obj Cum."].iloc[i-1]:
                    #Then the New Cumulative Minimum objective value is the current minimum objective value
                    results_df.loc[i, "Min Obj Cum."] = results_df.loc[i, "Min Obj Act"]
                    #The Thetas are inferred
                    results_df.at[i, "Theta Min Obj Cum."] = results_df["Theta Min Obj"].iloc[i].copy()
                    #And the improvement is defined as the difference between the last Min Obj Cum. and current Obj Min (unscaled)
                    if self.method.obj.value == 1:
                        improvement = results_df["Min Obj Cum."].iloc[i-1] - results_df["Min Obj Act"].iloc[i]
                    else:
                        improvement = np.exp(results_df["Min Obj Cum."].iloc[i-1]) - np.exp(results_df["Min Obj Act"].iloc[i])
                #Otherwise
                else:
                    #The minimum objective for all the runs is the same as it was before
                    results_df.loc[i, "Min Obj Cum."] = results_df.loc[i-1, "Min Obj Cum."]
                    #And so are the thetas
                    results_df.at[i, "Theta Min Obj Cum."] = results_df['Theta Min Obj Cum.'].iloc[i-1].copy()
                    #And the improvement is defined as 0, since it must be non-negative
                    improvement = 0

                #Add gp emulator data from that iteration to list
                list_gp_emulator_class.append( gp_emulator_class )
                
                #Call stopping criteria after 1st iteration and update improvement counter
                if improvement < self.cs_params.obj_tol:
                    count +=1
                if i > 0:
                    #Terminate if max ei is less than the tolerance twice in a row
                    if results_df["Max EI"].iloc[i] < self.cs_params.ei_tol and results_df["Max EI"].iloc[i-1] < self.cs_params.ei_tol:
                        why_term = "ei"
                        break
                    #Terminate if small sse progress over 1/3 of total iteration budget
                    elif count >= int(self.cs_params.bo_iter_tot*self.bo_iter_term_frac):
                        why_term = "obj"
                        break
                    else:
                        terminate = False
                        
            #Terminate if you hit the max budget of iterations or the loop is broken
            terminate = True
            
        #Reset the index of the pandas df
        results_df = results_df.reset_index()
        
        #Create df for ei and add those results here
        max_ei_details_df.columns=iter_max_ei_terms.columns.tolist()
        max_ei_details_df = max_ei_details_df.reset_index(drop=True)

        return results_df, max_ei_details_df, list_gp_emulator_class, why_term
        
        
    def __run_bo_workflow(self):
        """
        Runs a single GPBO method through all bo iterations and reports the data for that run of the method
        
        Returns:
        --------
        bo_results: Instance of BO_Results class, Includes the results related to a set of BO iters.
        """
        
        #Initialize gp_emualtor class
        gp_emulator = self.__gen_emulator()
        self.gp_emulator = gp_emulator
        
        #Choose training data
        train_data, test_data = self.gp_emulator.set_train_test_data(self.cs_params.sep_fact, self.cs_params.seed)
        
        #Initilize gp model
        gp_model = self.gp_emulator.set_gp_model()
        
        #Reset ep_bias to None for each workflow restart
        self.ep_bias.ep_curr = None
        
        ##Call bo_iter
        results_df, max_ei_details_df, list_gp_emulator_class, why_term = self.__run_bo_to_term(gp_model)
        
        #Set results
        bo_results = BO_Results(None, None, self.exp_data, list_gp_emulator_class, results_df, 
                                max_ei_details_df, why_term, None)
        
        return bo_results

    
    def run_bo_restarts(self):
        """
        Runs multiple GPBO restarts
        
        Returns:
        --------
        restart_bo_results, list of instances of BO_Results, Includes the results related to a set of Bo iters for all restarts
        """
        restart_bo_results = []
        simulator_class = self.simulator
        configuration = {"DateTime String" : self.cs_params.DateTime,
                         "Method Name Enum Value" : self.method.method_name.value,
                         "Case Study Name" : self.cs_params.cs_name,
                         "Number of Parameters": len(self.simulator.theta_true_names),
                         "Exploration Bias Method Value" : self.ep_bias.ep_enum.value,
                         "Separation Factor" : self.cs_params.sep_fact,
                         "Normalize" : self.cs_params.normalize,
                         "Initial Kernel": self.cs_params.kernel,
                         "Initial Lengthscale": self.cs_params.lenscl,
                         "Initial Outputscale": self.cs_params.outputscl,
                         "Retrain GP": self.cs_params.retrain_GP,
                         "Reoptimize Obj": self.cs_params.reoptimize_obj,
                         "Heat Map Points Generated" : self.cs_params.gen_heat_map_data,
                         "Max BO Iters" : self.cs_params.bo_iter_tot,
                         "Number of Workflow Restarts" : self.cs_params.bo_run_tot,
                         "Seed" : self.cs_params.seed,
                         "EI Tolerance" : self.cs_params.ei_tol,
                         "Obj Improvement Tolerance" : self.cs_params.obj_tol,
                         "Theta Generation Enum Value": self.gen_meth_theta.value}
                
        for i in range(self.cs_params.bo_run_tot):
            bo_results = self.__run_bo_workflow()
            #Update the seed in configuration
            configuration["Seed"] = self.cs_params.seed
            #Add this updated copy of configuration with the new seed to the bo_results
            bo_results.configuration = configuration.copy()           
            #Add simulator class
            bo_results.simulator_class = simulator_class
            #On the 1st iteration, create heat map data if we are actually generating the data           
            if i == 0:
                if self.cs_params.gen_heat_map_data == True:
                    #Generate heat map data for each combination of parameter values stored in a dictionary
                    heat_map_data_dict = self.create_heat_map_param_data()
                    # Save these heat map values in the bo_results object 
                    # Only store in first list entry to avoid repeated data which stays the same for each iteration.
                    bo_results.heat_map_data_dict = heat_map_data_dict
            restart_bo_results.append(bo_results)
            #Add 2 to the seed for each restart (1 for the sim/exp data seed and 1 for validation data seed) to get completely new seeds
            self.cs_params.seed += 2
                   
        #Save data automatically if save_data is true
        if self.cs_params.save_data == True:
            self.save_data(restart_bo_results)

        return restart_bo_results
    
    def save_data(self, restart_bo_results):
        """
        Defines where to save data to and saves data accordingly
        
        Parameters
        ----------
        restart_bo_results: list of class instances of BO_results, The results of all restarts of the BO workflow for reproduction
        """
        ##Define a path for the data. (Use the name of the case study and date)
        #Get Date only from DateTime String
        if self.cs_params.DateTime is not None:
            #Note, This one uses / in DateTime and not -
            split_date_parts = self.cs_params.DateTime.split("/")
            Run_Date = "/".join(split_date_parts[:-1])    
        else:
            Run_Date = "No_Date"
        
        path = Run_Date + "/" + "Data_Files/" + self.cs_params.cs_name

        ##Create directory if it doesn't already exist
        # Extract the directory and filename from the given path
        directory = os.path.split(path)[0]
        filename = "%s.%s" % (os.path.split(path)[1], "gz")
        if directory == '':
            directory = '.'

        # If the directory does not exist, create it
        if not os.path.exists(directory):
            os.makedirs(directory)

        # The final path to save to is
        savepath = os.path.join(directory, filename)
        
        #Open the file
        fileObj = gzip.open(savepath, 'wb', compresslevel  = 1)
        
        #Turn this class into a pickled object and save to the file
        pickled_results = pickle.dump(restart_bo_results, fileObj)

        # Close the file
        fileObj.close()
        <|MERGE_RESOLUTION|>--- conflicted
+++ resolved
@@ -2626,15 +2626,9 @@
             y_target_val = y_target[valid_indices]
 
             #Obtain Sparse Grid points and weights
-<<<<<<< HEAD
             depth = 20
             points_p, weights_p = self.__get_sparse_grids(len(y_target_val), output=0, depth=depth, rule='gauss-hermite', 
-                                                          verbose=False)
-=======
-            depth = 15
-            points_p, weights_p = self.__get_sparse_grids(len(y_target_val), output=0, depth=depth, rule='gauss-hermite', verbose=False)
->>>>>>> e8f90503
-            
+                                                          verbose=False)           
             # Calculate gp_var multiplied by points_p
             gp_stdev_points_p = gp_stdev_val @ (np.sqrt(2)*points_p.T)
 
