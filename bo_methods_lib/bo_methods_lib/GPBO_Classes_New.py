import numpy as np
import random
from numpy.random import default_rng
import warnings

np.warnings = warnings
import math
from scipy.stats import norm, multivariate_normal
from scipy import integrate
import scipy.optimize as optimize
import scipy.spatial.distance as distance
import os
import time
import Tasmanian
from sklearn.gaussian_process import GaussianProcessRegressor
from sklearn.gaussian_process.kernels import (
    RBF,
    Matern,
    WhiteKernel,
    ConstantKernel,
    DotProduct,
)
from sklearn.preprocessing import StandardScaler, PowerTransformer, RobustScaler
from scipy.stats import qmc
import pandas as pd
from enum import Enum
import pickle
import gzip
import itertools
from itertools import combinations
import copy
import scipy
import matplotlib.pyplot as plt
import gpflow
import tensorflow_probability as tfp
from tensorflow_probability import bijectors as tfb
import tensorflow as tf
from sklearn.utils.validation import check_is_fitted


class Method_name_enum(Enum):
    """
    The base class for any GPBO Method names

    Notes
    -------
    1 = A1 (Conventional GPBO, no obj scaling)
    2 = B1 (Conventional GPBO, ln obj scaling)
    3 = A2 (Emulator GPBO, independende approx. EI)
    4 = B2 (Emulator GPBO, log independence approx. EI)
    5 = C2 (Emulator GPBO, sparse grid integrated EI)
    6 = D2 (Emulator GPBO, monte carlo integrated EI)
    7 = A3 (Emulator GPBO, E[SSE] acquisition function)
    8 = A4 (Emulator GPBO, Upper Confidence Bound Acquisition Function)

    """

    # Ensure that only values 1 to 5 are chosen
    if Enum in range(1, 9) == False:
        raise ValueError("There are only seven options for Enum: 1 to 8")

    A1 = 1
    B1 = 2
    A2 = 3
    B2 = 4
    C2 = 5
    D2 = 6
    A3 = 7
    A4 = 8
    # Note use Method_name_enum.enum.name to call "A1"


class Kernel_enum(Enum):
    """
    Base class for kernel choices

    Notes
    -------
    1 = Matern 52
    2 = Matern 32
    3 = RBF
    """

    # Check that values are only 1 to 3
    if Enum in range(1, 4) == False:
        raise ValueError("There are only three options for Enum: 1 to 3")

    MAT_52 = 1
    MAT_32 = 2
    RBF = 3


class Gen_meth_enum(Enum):
    """
    The base class for any GPBO Method names

    Notes
    -------
    1 = LHS
    2 = Meshgrid
    """

    # Check that values are only 1 to 2
    if Enum in range(1, 3) == False:
        raise ValueError("There are only two options for Enum: 1 (LHS) to 2 (Meshgrid)")

    LHS = 1
    MESHGRID = 2


class Obj_enum(Enum):
    """
    The base class for any objective function

    Notes
    -------
    1 = SSE
    2 = ln(SSE)
    """

    # Check that values are only 1 to 2
    if Enum in range(1, 3) == False:
        raise ValueError("There are only two options for Enum: 1 (obj) to 2 (ln obj)")

    OBJ = 1
    LN_OBJ = 2
<<<<<<< HEAD


=======
    
class CS_name_enum(Enum):
    """
    The base class for any GPBO case study names
    
    Notes: 
    -------
    1 = CS1 2 Param Polynomial
    2 = CS2 4 Param 2 State Point (x0) Muller Potential
    3 = CS3 4 Param 2 State Point (y0) Muller Potential
    4 = CS4 8 Param 2 State Point (x0y0) Muller Potential
    5 = CS5 12 Param 2 State Point (Ax0y0) Muller Potential
    6 = CS6 8 Param 2 State Point (Ax0) Muller Potential
    7 = CS7 8 Param 2 State Point (Ay0) Muller Potential
    8 = CS8 5 Param Polynomial with varying scale parameters
    9 = CS9 4 Param Isotherm
    10 = CS10 5 Param Polynomial with same scale parameters
    11 = CS11 2 Param BOD Example from Bates and Watts
    Examples from: https://www.statforbiology.com/nonlinearregression/usefulequations
    12 = CS12 3 Param Yield-Loss Model
    13 = CS13 4 Param Log Logistic Model
    14 = CS14 4 Param 2 State Point Log Logistic 2D Model
    15 = CS15 5 Param 1 State Point exp() hybrid with many local minima
    16 = CS16 4 Param 2 State Point sin/cos model with many local minima
    17 = CS17 4 Param 1 State Point exp/cos model with many local minima
    """
    #Check that values are only 1 to 2
    if Enum in range(1, 18) == False:
        raise ValueError("There are 17 options for Enum: 1 to 17")
        
    CS1 = 1
    CS2_x0 = 2
    CS3_y0 = 3
    CS4_x0y0 = 4
    CS5_Ax0y0 = 5
    CS6_Ax0 = 6
    CS7_Ay0 = 7
    CS8 = 8
    CS9 = 9
    CS10 = 10
    CS11 = 11
    CS12 = 12
    CS13 = 13
    CS14 = 14
    CS15 = 15
    CS16 = 16
    CS17 = 17
    
    
>>>>>>> 3dd6a83e
class Ep_enum(Enum):
    """
    The base class for any Method for calculating the decay of the exploration parameter

    Notes
    -------
    1 = Constant
    2 = Decay
    3 = Boyle
    4 = Jasrasaria
    """

    # Ensure that only values 1 to 5 are chosen
    if Enum in range(1, 4) == False:
        raise ValueError("There are only four options for Enum: 1 to 4")

    CONSTANT = 1
    DECAY = 2
    BOYLE = 3
    JASRASARIA = 4


class GPBO_Methods:
    """
    The base class for any GPBO Method

    Methods
    --------------
<<<<<<< HEAD
    __init__(*): Constructor method
    get_name_long(): Gets the shorthand name of the method that appears in the manuscript
    get_emulator(): Function to get emulator status based on method name
    get_obj(): Function to get objective function status based on method name
    get_sparse_mc(): Function to get sparse grid/Monte Carlo status based on method name
=======
    __init__
    get_name_long()
    get_emulator()
    get_obj()
    get_sparse_mc()
>>>>>>> 3dd6a83e
    """

    # Class variables and attributes

    def __init__(self, method_name):
        """
        Parameters
        ----------
        method_name: Method_name_enum Class instance, The name associated with the method being tested. Enum type
        """
        assert isinstance(
            method_name, Method_name_enum
        ), "method_name must be an instance of Method_name_enum"
        # Constructor method
        self.method_name = method_name
        self.emulator = self.get_emulator()
        self.obj = self.get_obj()
        self.report_name = self.get_name_long()
        self.sparse_grid, self.mc = self.get_sparse_mc()

    def get_name_long(self):
        """
        Gets the shorthand name of the method that appears in the manuscript
<<<<<<< HEAD

        Returns
        -------
        report_name: str, The shorthand name of the method that appears in the manuscript
=======
        
        Returns:
        --------
        report_name: str, shorthand name for GPBO method names
>>>>>>> 3dd6a83e
        """

        if self.method_name.name == "A1":
            report_name = "Conventional"
        elif self.method_name.name == "B1":
            report_name = "Log Conventional"
        elif self.method_name.name == "A2":
            report_name = "Independence"
        elif self.method_name.name == "B2":
            report_name = "Log Independence"
        elif self.method_name.name == "C2":
            report_name = "Sparse Grid"
        elif self.method_name.name == "D2":
            report_name = "Monte Carlo"
        elif self.method_name.name == "A3":
            report_name = "E[SSE]"
        return report_name

    def get_emulator(self):
        """
        Function to get emulator status based on method name

        Returns
        --------
        emulator: bool, Status of whether the GP emulates the function directly
        """
        # Objective function uses emulator GP if class 2
        if not "1" in self.method_name.name:
            emulator = True
        else:
            emulator = False

        return emulator

    def get_obj(self):
        """
        Function to get objective function status based on method name

        Returns
        --------
        obj: class instance, Determines whether log scaling is used in the objective function
        """
<<<<<<< HEAD

        # Objective function is ln_obj if it includes the letter B
        if self.method_name.name == "B1":
=======
        
        #Objective function is ln_obj if it includes the letter B
        if self.method_name.name == "B1": #TODO: add this in an or self.method_name.name == "B2" ?? since it says all the ones that start with b
>>>>>>> 3dd6a83e
            obj = Obj_enum(2)
        else:
            obj = Obj_enum(1)
        return obj

    def get_sparse_mc(self):
        """
        Function to get sparse grid and Monte Carlo status based on method name

        Returns
        --------
        sparse_grid: bool, Determines whether a sparse grid is used to evaluate the EI integral
        mc: bool, Determines whether an mc is used to evaluate the EI integral
        """
        # Sparse grid and MC default false
        sparse_grid = False
        mc = False

        # Check Emulator status
        if self.emulator == True:
<<<<<<< HEAD
            # Method 2C is Sparse Grid
            if "C" in self.method_name.name:
                sparse_grid = True
            # Method 2D is Monte Carlo
            elif "D" in self.method_name.name:
=======
            #Method 2C is Sparse Grid
            if "C" in self.method_name.name: # TODO "C2 ==" bc if emulator is one 2 is .name only c is left unless more c are added 
                sparse_grid = True
            #Method 2D is Monte Carlo
            elif "D" in self.method_name.name: # TODO "D2 =="
>>>>>>> 3dd6a83e
                mc = True

        return sparse_grid, mc


class CaseStudyParameters:
    """
    The base class for any GPBO Case Study and Evaluation

    Methods
    --------------
    __init__(*) : Constructor method

    """

    # Class variables and attributes
<<<<<<< HEAD

    def __init__(
        self,
        cs_name,
        ep0,
        sep_fact,
        normalize,
        kernel,
        lenscl,
        outputscl,
        retrain_GP,
        reoptimize_obj,
        gen_heat_map_data,
        bo_iter_tot,
        bo_run_tot,
        save_data,
        DateTime,
        set_seed,
        obj_tol,
        acq_tol,
    ):
        """
        Parameters
        ----------
        cs_name: string
            The name associated with the case study being evaluated
        ep0: float or int
            The starting value for exploration bias parameter alpha
        sep_fact: float or int
            The separation factor that decides what percentage of data will be training data. Between 0 and 1.
        normalize: bool
            Determines whether feature data will be standardized (using sklearn RobustScaler)
        kernel: Kernel_enum
            Determines which GP Kerenel to use
        lenscl: float, np.ndarray, or None
            Value of the lengthscale hyperparameter - None if hyperparameters will be trained
        outputscl: float or None
            Determines value of outputscale - None if hyperparameters will be updated during training
        retrain_GP: int
            Number of times to (re)do GP training. Note, if zero, GP will not be trained at all and default/initial hyperparameters will be used
        reoptimize_obj: int
            Number of times to reoptimize ei/sse with different starting values. Note, 0 = 1 optimization
        gen_heat_map_data: bool
            Determines whether validation data are generated to create heat maps
        bo_iter_tot: int
            Maximum number of BO iterations per restart
        bo_run_tot: int
            Total number of BO algorithm restarts
        save_data: bool
            Determines whether ei data for argmax(ei) theta will be saved
        DateTime: str or None
            Determines the date and time for the run
        set_seed: int or None
            Determines seed for randomizations. None if seed is random
        obj_tol: float
            Objective difference at which to terminate algorithm (rho_1)
        acq_tol: float
            Acquisition function value at which to terminate algorithm (rho_2)

        Raises
        ------
        AssertionError
            If any of the inputs (except cs_name) are not of the correct type
        Warning
            If cs_name is not a string
        """
        # Assert statements
        # Check for strings
        if not isinstance(cs_name, str) == True:
            warnings.warn(
                "cs_name will be converted to string if it is not an instance of CS_name_enum"
            )
        # Check for enum
        assert (
            isinstance(kernel, (Enum)) == True
        ), "kernel must be type Enum"  # Will figure this one out later
        # Check for float/int
        assert (
            all(isinstance(var, (float, int)) for var in [sep_fact, ep0]) == True
        ), "sep_fact and ep0 must be float or int"
        # Check for bool
        assert (
            all(
                isinstance(var, (bool))
                for var in [normalize, gen_heat_map_data, save_data]
            )
            == True
        ), "normalize, gen_heat_map_data, save_fig, and save_data must be bool"
        # Check for int
        assert (
            all(
                isinstance(var, (int))
                for var in [
                    bo_iter_tot,
                    bo_run_tot,
                    set_seed,
                    retrain_GP,
                    reoptimize_obj,
                ]
            )
            == True
        ), "bo_iter_tot, bo_run_tot, seed, retrain_GP, and reoptimize_obj must be int"
        assert (
            isinstance(outputscl, (float, int)) or outputscl is None
        ), "outputscl must be float, int, or None"
        # Outputscl must be >0 if not None
=======
    
    def __init__(self, cs_name, ep0, sep_fact, normalize, kernel, lenscl, outputscl, retrain_GP, reoptimize_obj, 
                 gen_heat_map_data, bo_iter_tot, bo_run_tot, save_data, DateTime, set_seed, obj_tol, acq_tol):
        """
        Parameters
        ----------
        cs_name: string, The name associated with the case study being evaluated   
        ep0: float, The original  exploration bias. Default 1
        sep_fact: float or int, The separation factor that decides what percentage of data will be training data. Between 0 and 1.
        normalize: bool, Determines whether feature data will be normalized for problem analysis
        kernel: enum class instance, Determines which GP Kerenel to use
        lenscl: float, np.ndarray, or None, Value of the lengthscale hyperparameter - None if hyperparameters will be trained
        outputscl: float, int or None, Determines value of outputscale - None if hyperparameters will be updated during training
        retrain_GP: int, number of times to restart GP training. Note, 0 = 1 optimization
        reoptimize_obj: int, number of times to reoptimize ei/sse with different starting values. Note, 0 = 1 optimization
        gen_heat_map_data: bool, determines whether validation data are generated to create heat maps
        bo_iter_tot: int, maximum number of BO iterations per restart
        bo_run_tot: int, total number of BO algorithm restarts
        save_data: bool, Determines whether ei data for argmax(ei) theta will be saved
        DateTime: str or None, Determines whether files will be saved with the date and time for the run, Default None
        set_seed: int or None, Determines seed for randomizations. None if seed is random
        obj_tol: float or int, obj at which to terminate algorithm after int(bo_iter_tot*0.3) iters
        acq_tol: float or int, acquisition function value at which to terminate algorithm
        """
        #Assert statements
        #Check for strings
        # if not isinstance(cs_name, (str, CS_name_enum)) == True:
        #     warnings.warn("cs_name will be converted to string if it is not an instance of CS_name_enum")
        #Check for enum 
        assert isinstance(kernel, (Enum)) == True, "kernel must be type Enum" #Will figure this one out later
        #Check for float/int
        assert all(isinstance(var, (float,int)) for var in [sep_fact,ep0]) == True, "sep_fact and ep0 must be float or int"
        #Check for bool
        assert all(isinstance(var, (bool)) for var in [normalize, gen_heat_map_data, save_data]) == True, "normalize, gen_heat_map_data, save_fig, and save_data must be bool"
        #Check for int
        assert all(isinstance(var, (int)) for var in [bo_iter_tot, bo_run_tot, retrain_GP, reoptimize_obj]) == True, "bo_iter_tot, bo_run_tot, seed, retrain_GP, and reoptimize_obj must be int"
        assert isinstance(set_seed, (int) or set_seed is None), "set_seed must be int or None"
        assert isinstance(outputscl, (float, int) or outputscl is None), "outputscl must be float, int, or None"
        #Outputscl must be >0 if not None
>>>>>>> 3dd6a83e
        if outputscl is not None:
            assert outputscl > 0, "outputscl must be > 0 initially if it is not None"

        # Check lenscl, float, int, array, or None
        if isinstance(lenscl, list):
            lenscl = np.array(lenscl)

        assert (
            isinstance(lenscl, (float, int, np.ndarray)) or lenscl is None
        ), "lenscl must be float, int, np.ndarray, or None"
        if lenscl is not None:
            if isinstance(lenscl, (float, int)):
                assert lenscl > 0, "lenscl must be > 0 initially if lenscl is not None"
            else:
                assert all(
                    isinstance(var, (np.int64, np.float64, float, int))
                    for var in lenscl
                ), "All lenscl elements must float or int"
                assert all(
                    item > 0 for item in lenscl
                ), "lenscl elements must be > 0 initially if lenscl is not None"
        # Check for sep fact number between 0 and 1
        assert (
            0 < sep_fact <= 1
        ), "Separation factor must be between 0 and 1. Not including zero"
        # Check for > 0
        assert (
            all(var > 0 for var in [bo_iter_tot, bo_run_tot, set_seed]) == True
        ), "bo_iter_tot, bo_run_tot, and seed must be > 0"
        # Check for >=0
        assert (
            all(var >= 0 for var in [retrain_GP, reoptimize_obj]) == True
        ), "retrain_GP and reoptimize_obj must be >= 0"
        # Check for str or None
        assert (
            isinstance(DateTime, (str)) == True or DateTime == None
        ), "DateTime must be str or None"
        assert (
            isinstance(acq_tol, (float, int)) and acq_tol >= 0
        ), "acq_tol must be a positive float or integer"
        assert (
            isinstance(obj_tol, (float, int)) and obj_tol >= 0
        ), "obj_tol must be a positive float or integer"

        # Constructor method
        # Ensure name is a string
        if isinstance(cs_name, Enum) == True:
            self.cs_name = cs_name.name
        else:
            self.cs_name = str(cs_name)
        self.ep0 = ep0
        self.sep_fact = sep_fact
        self.normalize = normalize
        self.kernel = kernel
        self.lenscl = lenscl
        self.outputscl = outputscl
        self.retrain_GP = retrain_GP
        self.reoptimize_obj = reoptimize_obj
        self.gen_heat_map_data = gen_heat_map_data
        self.bo_iter_tot = bo_iter_tot
        self.bo_run_tot = bo_run_tot
        self.save_data = save_data
        self.DateTime = DateTime
        self.seed = set_seed
        # Set seed
        if self.seed != None:
            assert (
                isinstance(self.seed, int) == True
            ), "Seed number must be an integer or None"
            np.random.seed(self.seed)
        self.acq_tol = acq_tol
        self.obj_tol = obj_tol


class Simulator:
    """
<<<<<<< HEAD
    The base class for differet simulators. Defines a simulation

    Methods
    --------------
    __init__(*): Constructor method
    __set_true_params(): Sets true parameter value array and the corresponding names based on parameter dictionary and indices to consider
    __grid_sampling(num_points, bounds): Generates Grid sampled data
    __lhs_sampling(num_points, bounds, seed): Design LHS Samples
    __create_param_data(num_points, bounds, gen_meth, seed): Generates data based off of bounds, and sampling scheme
    __vector_to_1D_array(array): Converts a vector to a 1D array
    gen_y_data(data, noise_mean, noise_std): Generates y data with noise
    gen_exp_data(num_x_data, gen_meth_x): Generates experimental data
    gen_sim_data(num_theta_data, num_x_data, gen_meth_theta, gen_meth_x, sep_fact, gen_val_data): Generates simulation data
    gen_theta_vals(num_theta_data): Generates parameter sets
    sim_data_to_sse_sim_data(method, sim_data, exp_data, sep_fact, gen_val_data)
    """

    def __init__(
        self,
        indices_to_consider,
        theta_ref,
        theta_names,
        bounds_theta_l,
        bounds_x_l,
        bounds_theta_u,
        bounds_x_u,
        noise_mean,
        noise_std,
        set_seed,
        calc_y_fxn,
        calc_y_fxn_args,
    ):
        """
        Parameters
        ----------
        indices_to_consider: list(int)
            The indices corresponding to which parameters are being guessed
        theta_ref: ndarray
            The array containing the true values of problem constants
        theta_names: list
            List of names of each parameter that will be plotted named by index w.r.t Theta_True
        bounds_theta_l: list
            Lower bounds of theta
        bounds_x_l: list
            Lower bounds of x
        bounds_theta_u: list
            Upper bounds of theta
        bounds_x_u: list
            Upper bounds of x
        noise_mean: float, int
            The mean of the noise
        noise_std: float, int, or None
            The standard deviation of the noise. If None, 5% of mean of Y-exp will be used
        set_seed: int or None
            Determines seed for randomizations. None if seed is random
        calc_y_fxn: function
            The function to calculate ysim data with
        calc_y_fxn_args: dict
            Dictionary of arguments other than parameters and x to pass to calc_y_fxn

        Raises
        ------
        AssertionError
            If any of the inputs are not of the correct type or value
        """
        # Check for float/int
        assert isinstance(noise_mean, (float, int)), "noise_mean must be int or float"
        assert (
            isinstance(noise_std, (float, int)) or noise_std is None
        ), "noise_std must be int, float, or None"
        assert isinstance(set_seed, int) or set_seed is None, "Seed must be int or None"
        # Check for list or ndarray
        list_vars = [
            indices_to_consider,
            theta_ref,
            theta_names,
            bounds_theta_l,
            bounds_x_l,
            bounds_theta_u,
            bounds_x_u,
        ]
        assert (
            all(isinstance(var, (list, np.ndarray)) for var in list_vars) == True
        ), "indices_to_consider, theta_ref, theta_names, bounds_theta_l, bounds_x_l, bounds_theta_u, and bounds_x_u must be list or np.ndarray"
        # Check for list lengths > 0
        assert (
            all(len(var) > 0 for var in list_vars) == True
        ), "indices_to_consider, theta_ref, theta_names, bounds_theta_l, bounds_x_l, bounds_theta_u, and bounds_x_u must have length > 0"
        # Check that bound_x and bounds_theta have same lengths
        assert len(bounds_theta_l) == len(bounds_theta_u) and len(bounds_x_l) == len(
            bounds_x_u
        ), "bounds lists for x and theta must be same length"
        # Check indeces to consider in theta_ref
        assert (
            all(0 <= idx <= len(theta_ref) - 1 for idx in indices_to_consider) == True
        ), "indeces to consider must be in range of theta_ref"
        assert (
            isinstance(calc_y_fxn_args, dict) or calc_y_fxn_args is None
        ), "calc_y_fxn_args must be dict or None"
        assert callable(
            calc_y_fxn
        ), "The argument 'calc_y_fxn' must be a callable (function) with 3 arguments."

=======
    The base class for different simulators. Defines a simulation
    
    Methods
    --------------
    __init__
    __set_true_params()
    __grid_sampling(num_points, bounds
    __lhs_sampling(num_points, bounds, seed)
    __create_param_data(num_points, bounds, gen_meth, seed)
    __vector_to_1D_array(array)
    gen_y_data(data, noise_mean, noise_std)
    gen_exp_data(num_x_data, gen_meth_x, set_seed)
    gen_sim_data(num_theta_data, num_x_data, gen_meth_theta, gen_meth_x, sep_fact, set_seed, gen_val_data)
    gen_theta_vals(num_theta_data)
    sim_data_to_sse_sim_data(method, sim_data, exp_data, sep_fact, gen_val_data)
    """
    def __init__(self, indeces_to_consider, theta_ref, theta_names, bounds_theta_l, bounds_x_l, bounds_theta_u, 
                 bounds_x_u, noise_mean, noise_std, set_seed, calc_y_fxn, calc_y_fxn_args):
        """
        Parameters
        ----------
        indeces_to_consider: list of int, The indices corresponding to which parameters are being guessed
        theta_ref: ndarray, The array containing the true values of problem constants
        theta_names: list, list of names of each parameter that will be plotted named by indecie w.r.t Theta_True
        bounds_theta_l: list, lower bounds of theta
        bounds_x_l: list, lower bounds of x
        bounds_theta_u: list, upper bounds of theta
        bounds_x_u: list, upper bounds of x
        noise_mean:float, int: The mean of the noise
        noise_std: float, int: The standard deviation of the noise. If None, 5% of mean of Y-exp will be used
        set_seed: int or None, Determines seed for randomizations. None if seed is random
        calc_y_fxn: function, The function to calculate ysim data with
        calc_y_fxn_args: dict, dictionary of arguments other than parameters and x to pass to calc_y_fxn
        """
        #Check for float/int
        assert isinstance(noise_mean,(float,int)), "noise_mean must be int or float"
        assert isinstance(noise_std,(float,int)) or noise_std is None, "noise_std must be int, float, or None"
        assert isinstance(set_seed, int) or set_seed is None, "Seed must be int or None"
        #Check for list or ndarray
        list_vars = [indeces_to_consider, theta_ref, theta_names, bounds_theta_l, bounds_x_l, bounds_theta_u, bounds_x_u]
        assert all(isinstance(var,(list,np.ndarray)) for var in list_vars) == True, "indeces_to_consider, theta_ref, theta_names, bounds_theta_l, bounds_x_l, bounds_theta_u, and bounds_x_u must be list or np.ndarray"
        #Check indeces_to_consider are ints
        assert all(isinstance(var, (int)) for var in indeces_to_consider) == True, "indeces_to_consider must be a list of ints"
        #Check for list lengths > 0
        assert all(len(var) > 0 for var in list_vars) == True, "indeces_to_consider, theta_ref, theta_names, bounds_theta_l, bounds_x_l, bounds_theta_u, and bounds_x_u must have length > 0"
        #Check that bound_x and bounds_theta have same lengths
        assert len(bounds_theta_l) == len(bounds_theta_u) and len(bounds_x_l) == len(bounds_x_u), "bounds lists for x and theta must be same length"
        #Check indeces to consider in theta_ref
        assert all(0 <= idx <= len(theta_ref)-1 for idx in indeces_to_consider)==True, "indeces to consider must be in range of theta_ref"
        assert isinstance(calc_y_fxn_args, dict) or calc_y_fxn_args is None, "calc_y_fxn_args must be dict or None"
        assert callable(calc_y_fxn), "calc_y_fxn must be a callable function"
        
>>>>>>> 3dd6a83e
        # Constructor method
        self.dim_x = len(bounds_x_l)
        self.dim_theta = len(
            indices_to_consider
        )  # Length of theta is equivalent to the number of indeces to consider
        self.indices_to_consider = indices_to_consider
        self.theta_ref = theta_ref
        self.theta_names = theta_names
        self.theta_true, self.theta_true_names = (
            self.__set_true_params()
        )  # Would this be better as a dictionary?
        self.bounds_theta = np.array([bounds_theta_l, bounds_theta_u])
        self.bounds_theta_reg = self.bounds_theta[
            :, self.indices_to_consider
        ]  # This is the theta_bounds for parameters we will regress
        self.bounds_x = np.array([bounds_x_l, bounds_x_u])
        self.noise_mean = noise_mean
        self.noise_std = noise_std
        self.calc_y_fxn = calc_y_fxn
        self.calc_y_fxn_args = calc_y_fxn_args
        self.seed = set_seed

    def __set_true_params(self):
        """
        Sets true parameter value array and the corresponding names based on parameter dictionary and indices to consider

        Returns
        -------
        true_params: ndarray
            The true parameter of the model
        true_param_names: list(str)
            The names of the true parameter of the model
        """
        # Define theta_true and theta_true_names from theta_ref, theta_names, and indeces to consider
        true_params = self.theta_ref[self.indices_to_consider]
        true_param_names = [self.theta_names[idx] for idx in self.indices_to_consider]

        return true_params, true_param_names

    def __grid_sampling(self, num_points, bounds):
        """
        Generates grid sampled data

        Parameters
        ----------
        num_points: int
            Number of points to generate in each dimension, should be greater than # of dimensions
        bounds: ndarray
            Array containing upper and lower bounds of elements in each dimension.

        Returns
        ----------
        grid_data: np.ndarray
            (num_points)**bounds.shape[1] grid sample of data

        """
        # Generate mesh_grid data for theta_set in 2D
        # Define linspace for theta
        params = np.linspace(0, 1, num_points)
        # Define dimensions of parameter
        dimensions = bounds.shape[1]
        # Generate the equivalent of all meshgrid points
        df = pd.DataFrame(list(itertools.product(params, repeat=dimensions)))
        df2 = df.drop_duplicates()
        scaled_data = df2.to_numpy()
        # Normalize to bounds
        lower_bound = bounds[0]
        upper_bound = bounds[1]
        grid_data = scaled_data * (upper_bound - lower_bound) + lower_bound
        return grid_data

    def __lhs_sampling(self, num_points, bounds, set_seed):
        """
        Design LHS Samples

        Parameters
        ----------
        num_points: int
            Number of points in LHS, should be greater than # of dimensions
        bounds: np.ndarray
            Array containing upper and lower bounds of elements in LHS sample
        set_seed: int
            Seed of random generation

        Returns
        -------
        lhs_data: np.ndarray
            Array of LHS sampling points with length (num_points)
        """
        # Define number of dimensions
        dimensions = bounds.shape[1]
        # Define sampler
        sampler = qmc.LatinHypercube(d=dimensions, seed=set_seed)
        lhs_data = sampler.random(n=num_points)

        # Generate LHS data given bounds
        lhs_data = qmc.scale(
            lhs_data, bounds[0], bounds[1]
        )  # Using this because I like that bounds can be different shapes

        return lhs_data

    def __create_param_data(self, num_points, bounds, gen_meth, set_seed):
        """
        Generates data based off of bounds, and and generation scheme

        Parameters
        ----------
        num_points: int
            Number of data to generate
        bounds: np.ndarray
            Array of parameter bounds
        gen_meth: Gen_meth_enum
            ("LHS", "Meshgrid"). Determines whether data will be generated with an LHS or meshgrid
        set_seed: int
            Seed of random generation

        Returns
        --------
        data: np.ndarray
            An array of data

        Raises
        ------
        ValueError
            If gen_meth.value is not 1 or 2

        Notes
        ------
        Meshgrid generated data will output num_points in each dimension, LHS generates num_points of data
        """
        # Set dimensions
        dimensions = bounds.shape[
            1
        ]  # Want to do it this way to make it general for either x or theta parameters

        # Decide on a method to use based on gen_meth_value. LHS or Grid
        if gen_meth.value == 2:
            data = self.__grid_sampling(num_points, bounds)

        elif gen_meth.value == 1:
            # Generate LHS sample
            data = self.__lhs_sampling(num_points, bounds, set_seed)

        else:
            raise ValueError("gen_meth.value must be 1 or 2!")

        return data

    def __vector_to_1D_array(self, array):
        """
        Reshapes 1D arrays (n,), into 2D arrays (n, 1), while leaving other arrays unchanged


        Parameters
        ----------
<<<<<<< HEAD
        array: np.ndarray
            Array of n dimensions
=======
        array: ndarray, expected 1D or higher dimension array
>>>>>>> 3dd6a83e

        Returns
        -------
        array: np.ndarray
            If n > 1, return original array. Otherwise, return 2D array with shape (-1,n)
        """
        # If array is not 2D, give it shape (len(array), 1)
        if not len(array.shape) > 1:
<<<<<<< HEAD
            array = array.reshape(-1, 1)
=======
            return array.reshape(-1,1)
>>>>>>> 3dd6a83e
        return array

    def gen_y_data(self, data, noise_mean, noise_std):
        """
        Creates simulated data based on the function self.calc_y_fxn

        Parameters
        ----------
        data: Data
            Parameter sets to generate y data for
        noise_mean: float, int
            The mean of the noise
        noise_std: float, int, None
            The standard deviation of the noise

        Returns
        -------
        y_data: np.ndarray The simulated y training data
        """
        # Set seed
        if self.seed is not None:
            np.random.seed(self.seed)

        # Define an array to store y values in
        y_data = []
        # Get number of points
        len_points = data.get_num_theta()
        # Loop over all theta values
        for i in range(len_points):
            # Create model coefficient from true space substituting in the values of param_space at the correct indeces
            model_coefficients = self.theta_ref.copy()
<<<<<<< HEAD
            # Replace coefficients a specified indeces with their theta_val counterparts
            model_coefficients[self.indices_to_consider] = data.theta_vals[i]
            # Create y data coefficients
            y_data.append(
                self.calc_y_fxn(
                    model_coefficients, data.x_vals[i], self.calc_y_fxn_args
                )
            )

        # Convert list to array and flatten array
=======
            #Replace coefficients at specified indices with their theta_val counterparts
            model_coefficients[self.indeces_to_consider] = data.theta_vals[i]               
            #Create y data coefficients
            y_data.append(self.calc_y_fxn(model_coefficients, data.x_vals[i], self.calc_y_fxn_args))

        #Convert list to array and flatten array
>>>>>>> 3dd6a83e
        y_data = np.array(y_data).flatten()

        # Creates noise values with a certain stdev and mean from a normal distribution
        if noise_std is None:
<<<<<<< HEAD
            # If noise is none, set the noise as 5% of the mean value
            noise_std = np.abs(np.mean(y_data)) * 0.05
        else:
            noise_std = noise_std

        noise = np.random.normal(size=len(y_data), loc=noise_mean, scale=noise_std)

        # Add noise to data
        y_data = y_data + noise

=======
            #If noise is none, set the noise as 5% of the mean value
            noise_std = np.abs(np.mean(y_data))*0.05

        noise = np.random.normal(size=len(y_data), loc = noise_mean, scale = noise_std)
        
        #Add noise to data
        y_data += noise
        
>>>>>>> 3dd6a83e
        return y_data

    def gen_exp_data(self, num_x_data, gen_meth_x, set_seed=None):
        """
        Generates experimental data in an instance of the Data class

        Parameters
        ----------
<<<<<<< HEAD
        num_x_data: int
            Number of experiments
        gen_meth_x: bool
            Whether to generate X data with LHS or grid method
        set_seed: int or None, default None
            Seed with which t0 generate experimental data. None sets the seed to the class seed
=======
        num_x_data: int, number of experiments
        gen_meth_x: bool, Whether to generate X data with LHS or grid method
        set_seed: int or None, Seed with which to generate experimental data. None sets the seed to the class seed
>>>>>>> 3dd6a83e

        Returns
        --------
<<<<<<< HEAD
        exp_data: Data
            Experimental x and y data along with parameter bounds

        Raises
        ------
        AssertionError
            If any of the inputs are not of the correct type or value
        ValueError
            If num_x_data is not a positive integer
        """
        assert (
            isinstance(set_seed, int) or set_seed is None
        ), "set_seed must be int or None"
        # Set generation data seed
=======
        exp_data: Data Object, instance of a class filled in with experimental x and y data along with parameter bounds
        """
        assert isinstance(set_seed, int) or set_seed is None, "set_seed must be int or None"
        #Set generation data seed
>>>>>>> 3dd6a83e
        if set_seed is not None:
            new_seed = set_seed
        else:
            new_seed = self.seed
<<<<<<< HEAD
        # check that num_data > 0
        if num_x_data <= 0 or isinstance(num_x_data, int) == False:
            raise ValueError("num_x_data must be a positive integer")

        # Create x vals based on bounds and num_x_data
        x_vals = self.__vector_to_1D_array(
            self.__create_param_data(num_x_data, self.bounds_x, gen_meth_x, new_seed)
        )
        # Reshape theta_true to correct dimensions and stack it once for each xexp value
        theta_true = self.theta_true.reshape(1, -1)
        theta_true_repeated = np.vstack([theta_true] * len(x_vals))
        # Create exp_data class and add values
        exp_data = Data(
            theta_true_repeated,
            x_vals,
            None,
            None,
            None,
            None,
            None,
            None,
            self.bounds_theta_reg,
            self.bounds_x,
            None,
            new_seed,
        )
        # Generate y data for exp_data calss instance
=======
        #check that num_data > 0 
        if num_x_data >= 0 and isinstance(num_x_data, int) == False:
            raise ValueError('num_x_data must be a positive integer')
            
        #Create x vals based on bounds and num_x_data
        x_vals = self.__vector_to_1D_array(self.__create_param_data(num_x_data, self.bounds_x, gen_meth_x, new_seed))
        #Reshape theta_true to correct dimensions and stack it once for each xexp value
        theta_true = self.theta_true.reshape(1,-1)
        theta_true_repeated = np.vstack([theta_true]*len(x_vals))
        #Create exp_data class and add values
        exp_data = Data(theta_true_repeated, x_vals, None, None, None, None, None, None, self.bounds_theta_reg, self.bounds_x, None, new_seed)
        #Generate y data for exp_data calss instance
>>>>>>> 3dd6a83e
        exp_data.y_vals = self.gen_y_data(exp_data, self.noise_mean, self.noise_std)

        return exp_data
<<<<<<< HEAD

    def gen_sim_data(
        self,
        num_theta_data,
        num_x_data,
        gen_meth_theta,
        gen_meth_x,
        sep_fact,
        set_seed=None,
        gen_val_data=False,
    ):
=======
    
    def gen_sim_data(self, num_theta_data, num_x_data, gen_meth_theta, gen_meth_x, sep_fact, set_seed = None,
                      gen_val_data = False):
>>>>>>> 3dd6a83e
        """
        Generates simulated data in an instance of the Data class

        Parameters
        ----------
<<<<<<< HEAD
        num_theta_data: int
            Number of parameter sets
        num_x_data: int
            Number of experiments
        gen_meth_theta: bool
            Whether to generate theta data with LHS or grid method
        gen_meth_x: bool
            Whether to generate X data with LHS or grid method
        sep_fact: float or int
            The separation factor that decides what percentage of data will be training data. Between 0 and 1.
        set_seed: int or None, default None
            Seed to generate initial training data with. If None, seed will be the seed of the class
        gen_val_data: bool, default False
            Whether validation data (no y vals) or simulation data (has y vals) will be generated

        Returns
        --------
        sim_data: Data
            Simulated x and y data along with parameter bounds

        Raises
        ------
        AssertionError
            If any of the inputs are not of the correct type or value
        ValueError
            If num_theta_data or num_x_data are not a positive integer or gen_val is not a boolean
        Warning
            If more than 5000 points are generated
        """
        assert isinstance(
            sep_fact, (float, int)
        ), "Separation factor must be float or int > 0"
=======
        num_theta_data: int, number of theta values
        num_x_data: int, number of experiments
        gen_meth_theta: bool: Whether to generate theta data with LHS or grid method
        gen_meth_x: bool: Whether to generate X data with LHS or grid method
        sep_fact: float or int, The separation factor that decides what percentage of data will be training data. Between 0 and 1.
        set_seed: int or None, seed to generate initial training data with. If None, seed will be the seed of the class. Default None
        gen_val_data: bool, Whether validation data (no y vals) or simulation data (has y vals) will be generated. Default False
        
        Returns:
        --------
        sim_data: Data object,  instance of a class filled in with experimental x and y data along with parameter bounds
        """
        assert isinstance(sep_fact, (float,int)), "Separation factor must be float or int > 0"
>>>>>>> 3dd6a83e
        assert 0 < sep_fact <= 1, "sep_fact must be > 0 and less than or equal to 1!"
        assert (
            isinstance(set_seed, int) or set_seed is None
        ), "set_seed must be int or None!"

        if set_seed is not None:
            sim_seed = set_seed
        else:
            sim_seed = self.seed

        if isinstance(gen_val_data, bool) == False:
<<<<<<< HEAD
            raise ValueError("gen_val_data must be bool")

        # Chck that num_data > 0
        if num_theta_data <= 0 or isinstance(num_theta_data, int) == False:
            raise ValueError("num_theta_data must be a positive integer")

        if num_x_data <= 0 or isinstance(num_x_data, int) == False:
            raise ValueError("num_x_data must be a positive integer")

        # Set bounds on theta which we are regressing given bounds_theta and indeces to consider
        # X data we always want the same between simulation and validation data
        x_data = self.__vector_to_1D_array(
            self.__create_param_data(num_x_data, self.bounds_x, gen_meth_x, sim_seed)
        )

        # Infer how many times to repeat theta and x values given whether they were generated by LHS or a meshgrid
        # X and theta repeated at least once per time the other is generated
=======
            raise ValueError('gen_val_data must be bool')
            
        #Chck that num_data > 0
        if num_theta_data >= 0 and isinstance(num_theta_data, int) == False:
            raise ValueError('num_theta_data must be a positive integer')
            
        if num_x_data >= 0 and isinstance(num_x_data, int) == False:
            raise ValueError('num_x_data must be a positive integer')
        
        #Set bounds on theta which we are regressing given bounds_theta and indices to consider
        #X data we always want the same between simulation and validation data
        x_data = self.__vector_to_1D_array(self.__create_param_data(num_x_data, self.bounds_x, gen_meth_x, sim_seed))
            
        #Infer how many times to repeat theta and x values given whether they were generated by LHS or a meshgrid
        #X and theta repeated at least once per time the other is generated
>>>>>>> 3dd6a83e
        repeat_x = num_theta_data
        repeat_theta = len(x_data)

        # If using a meshgrid this number is exponentiated by the number of dimensions of itself
        if gen_meth_theta.value == 2:
            repeat_x = num_theta_data ** (self.dim_theta)
        if gen_meth_x.value == 2:
            repeat_theta = num_x_data ** (self.dim_x)

        # Warn user if >5000 pts generated
        if repeat_x * repeat_theta > 5000:
            warnings.warn("More than 5000 points will be generated!")

        # Generate all rows of simulation data
        sim_data = Data(
            None,
            None,
            None,
            None,
            None,
            None,
            None,
            None,
            self.bounds_theta_reg,
            self.bounds_x,
            sep_fact,
            sim_seed,
        )

        # For validation theta, change the seed by 1 to ensure validation and sim data are never the same
        if gen_val_data == False:
            val_seed = sim_seed
        else:
            val_seed = int(sim_seed + 1)

        # Generate simulation data theta_vals and create instance of data class
        sim_theta_vals = self.__vector_to_1D_array(
            self.__create_param_data(
                num_theta_data, self.bounds_theta_reg, gen_meth_theta, val_seed
            )
        )

        # Add repeated theta_vals and x_data to sim_data
        sim_data.theta_vals = np.repeat(sim_theta_vals, repeat_theta, axis=0)
        sim_data.x_vals = np.vstack([x_data] * repeat_x)

        # Add y_vals for sim_data only
        if gen_val_data == False:
            # Training data should be generated with the same mean and variance as the experimental data
            sim_data.y_vals = self.gen_y_data(sim_data, self.noise_mean, self.noise_std)

        return sim_data

    def gen_theta_vals(self, num_theta_data):
        """
        Generates parameter sets for an instance of the Data class

        Parameters
        ----------
        num_theta_data: int
            Number of parameter sets

        Returns
        --------
<<<<<<< HEAD
        theta_vals: np.ndarray
            Generated parameter sets

        Raises
        ------
        AssertionError
            If num_theta_data is not a positive integer
        Warning
            If more than 5000 points are generated
        """
        assert (
            isinstance(num_theta_data, int) and num_theta_data > 0
        ), "num_theta_data must be int > 0"
        gen_meth_theta = Gen_meth_enum(1)

        # Warn user if >5000 pts generated
=======
        theta_vals: ndarray, theta values generated
        """
        assert isinstance(num_theta_data, int) and num_theta_data > 0, "num_theta_data must be be a postive integer"
        gen_meth_theta = Gen_meth_enum(1)
            
        #Warn user if >5000 pts generated
>>>>>>> 3dd6a83e
        if num_theta_data > 5000:
            warnings.warn("More than 5000 points will be generated!")

        # Generate simulation data theta_vals and create instance of data class
        theta_vals = self.__vector_to_1D_array(
            self.__create_param_data(
                num_theta_data, self.bounds_theta_reg, gen_meth_theta, self.seed
            )
        )

        return theta_vals

    def sim_data_to_sse_sim_data(
        self, method, sim_data, exp_data, sep_fact, gen_val_data=False
    ):
        """
        Creates objective function simulation data based on state points, parameter sets, the GPBO method, and self.calc_y_fxn

        Parameters
        ----------
        method: GPBO_Methods
            Fully defined methods class which determines which method will be used
        sim_data: Data
            Class containing at least the theta_vals, x_vals, and y_vals for simulation
        exp_data: Data
            Class containing at least the x_data and y_data for the experimental data
        sep_fact: float or int
            The separation factor that decides what percentage of data will be training data. Between 0 and 1.
        gen_val_data: bool, default False
            Whether validation data (no y vals) or simulation data (has y vals) will be generated

        Returns
        --------
        sim_sse_data: np.ndarray
            Objective function data generated from y_vals

        Raises
        ------
        AssertionError
            If sep_fact is not between 0 and 1
        ValueError
            If gen_val_data is not a boolean
        """
<<<<<<< HEAD

        assert isinstance(
            sep_fact, (float, int)
        ), "Separation factor must be float or int > 0"
=======
        
        assert isinstance(sep_fact, (float,int)), "Separation factor must be float or int"
>>>>>>> 3dd6a83e
        assert 0 < sep_fact <= 1, "sep_fact must be > 0 and less than or equal to 1!"

        if isinstance(gen_val_data, bool) == False:
            raise ValueError("gen_val_data must be bool")

        # Find length of theta and x in data arrays
        len_theta = sim_data.get_num_theta()
        len_x = exp_data.get_num_x_vals()

        # Q: For this dataset does it make more sense to have all theta and x values or just the unique thetas and x values?
        # A: Just the unique ones. No need to store extra data if we won't use it and it will be saved somewhere else regardless
        # Assign unique theta indeces and create an array of them
        unique_indexes = np.unique(sim_data.theta_vals, axis=0, return_index=True)[1]
        unique_theta_vals = np.array(
            [sim_data.theta_vals[index] for index in sorted(unique_indexes)]
        )
        # Add the unique theta_vals and exp_data x values to the new data class instance
        sim_sse_data = Data(
            unique_theta_vals,
            exp_data.x_vals,
            None,
            None,
            None,
            sim_data.sse,
            sim_data.sse_var,
            sim_data.acq,
            self.bounds_theta,
            self.bounds_x,
            sep_fact,
            self.seed,
        )

        if gen_val_data == False:
            # Define all y_sims
            y_sim = sim_data.y_vals

            # Reshape y_sim into n_theta rows x n_x columns
            indices = np.arange(0, len_theta, len_x)
            n_blocks = len(indices)
            # Slice y_sim into blocks of size len_x and calculate squared errors for each block
            y_sim_resh = y_sim.reshape(n_blocks, len_x)
            block_errors = (y_sim_resh - exp_data.y_vals[np.newaxis, :]) ** 2
            # Sum squared errors for each block
            sum_error_sq = np.sum(block_errors, axis=1)
            # objective function only log if using 1B or 2B
            if method.obj.value == 2:
                sum_error_sq = np.log(sum_error_sq)  # Scaler

            # Add y_values to data class instance
            sim_sse_data.y_vals = sum_error_sq

        return sim_sse_data


class Data:
    """
    The base class for any Data used in this workflow
    Parameters

    Methods
    --------------
    __init__(*): Constructor method
    __get_unique(all_vals): Gets unique instances of a certain type of data
    __vector_to_1D_array(array): Turns arrays that are shape (n,) into (n, 1) arrays
    get_unique_theta(): Defines the unique parameter sets from self.theta_vals
    get_unique_x(): Defines the unique state point data from self.x_vals
    get_num_theta(): Defines the total number of parameter sets (self.theta_vals)
    get_dim_theta(): Defines the total dimensions of the parameter sets (self.theta_vals)
    get_num_x_vals(): Defines the total number of state points (self.x_vals)
    get_dim_x_vals(): Defines the total dimensions of the state points (self.x_vals)
    train_test_idx_split(): Splits data into training and testing data
    """

    # Class variables and attributes

    def __init__(
        self,
        theta_vals,
        x_vals,
        y_vals,
        gp_mean,
        gp_var,
        sse,
        sse_var,
        acq,
        bounds_theta,
        bounds_x,
        sep_fact,
        set_seed,
    ):
        """
        Parameters
        ----------
        theta_vals: np.ndarray
            The array of parameter sets
        x_vals: np.ndarray
            Experimental state points (x data)
        y_vals: np.ndarray
            Experimental y data
        gp_mean: np.ndarray
            GP mean prediction values associated with theta_vals and x_vals
        gp_var: np.ndarray
            GP variance prediction values associated with theta_vals and x_vals
        sse: np.ndarray
            GP based sum of squared error values associated with theta_vals and x_vals
        sse_var: np.ndarray
            GP based variance of sum of squared error values associated with theta_vals and x_vals
        acq: np.ndarray
            Acquisition function values associated with theta_vals and x_vals
        bounds_theta: np.ndarray
            Bounds of theta
        bounds_x: np.ndarray
            Bounds of x
        sep_fact: float or int
            The separation factor that decides what percentage of data will be training data. Between 0 and 1.
        set_seed: int or None
            Determines seed for randomizations. None if seed is random

        Raises
        ------
        AssertionError
            If any of the inputs are not of the correct type or value
        """
        list_vars = [theta_vals, x_vals, y_vals, gp_mean, gp_var, sse, acq]
        assert all(
            isinstance(var, np.ndarray) or var is None for var in list_vars
        ), "theta_vals, x_vals, y_vals, gp_mean, gp_var, sse, and ei must be np.ndarray, or None"
        assert isinstance(set_seed, int) or set_seed is None, "Seed must be int or None"
        assert (
            isinstance(sep_fact, (float, int)) or sep_fact is None
        ), "Separation factor must be float or int > 0 or None (exp_data)"
        if sep_fact is not None:
            assert (
                0 < sep_fact <= 1
            ), "sep_fact must be > 0 and less than or equal to 1!"
        # Constructor method
        self.theta_vals = theta_vals
        self.x_vals = x_vals
        self.y_vals = y_vals
        self.gp_mean = gp_mean
        self.gp_var = gp_var
        self.gp_covar = None  # This is calculated later
        self.sse = sse
        self.sse_var = sse_var
        self.sse_covar = None  # This is calculated later
        self.acq = acq
        self.bounds_theta = bounds_theta
        self.bounds_x = bounds_x
        self.sep_fact = sep_fact
        self.seed = set_seed

    def __get_unique(self, all_vals):
        """
        Gets unique instances of a certain type of data

        Parameters
        -----------
        all_vals: np.ndarray
            Array of parameters with duplicates

        Returns
        --------
        unique_vals: np.ndarray
            Array of parameters without duplicates
        """
        # Get unique indecies and use them to get the values
        unique_indexes = np.unique(all_vals, axis=0, return_index=True)[1]
        unique_vals = np.array([all_vals[index] for index in sorted(unique_indexes)])

        return unique_vals

    def __vector_to_1D_array(self, array):
        """
        Turns arrays that are shape (n,) into (n, 1) arrays

        Parameters
        ----------
        array: np.ndarray
            Array of n dimensions

        Returns
        -------
        array: np.ndarray
            If n > 1, return original array. Otherwise, return 2D array with shape (-1,n)
        """
        # If array is not 2D, give it shape (len(array), 1)
        if not len(array.shape) > 1:
            array = array.reshape(-1, 1)
        return array

    def get_unique_theta(self):
        """
        Defines the unique parameter sets from self.theta_vals

        Returns
        --------
        unique_theta_vals: np.ndarray
            Array of unique parameter sets

        Raises
        ------
        AssertionError
            If any self.theta_vals is not defined
        """
        assert self.theta_vals is not None, "self.theta_vals must be defined"
        # Get unique indecies and use them to get the values
        unique_theta_vals = self.__get_unique(self.theta_vals)
        return unique_theta_vals

    def get_unique_x(self):
        """
        Defines the unique state point data from self.x_vals

        Returns
        --------
        unique_x_vals: np.ndarray
            Array of unique state points

        Raises
        ------
        AssertionError
            If self.x_vals is not defined
        """
        assert self.x_vals is not None, "self.x_vals must be defined"
        # Get unique indecies and use them to get the values
        unique_x_vals = self.__get_unique(self.x_vals)
        return unique_x_vals

    def get_num_theta(self):
        """
        Defines the total number of parameter sets (self.theta_vals)

        Returns
        -------
        num_theta_data: int
            The number of parameter sets (self.theta_vals)

        Raises
        ------
        AssertionError
            If self.theta_vals is not defined
        """
        assert self.theta_vals is not None, "theta_vals must be defined"
        num_theta_data = len(self.theta_vals)

        return num_theta_data

    def get_dim_theta(self):
        """
        Defines the total dimensions of the parameter sets (self.theta_vals)

        Returns
        -------
        dim_theta_data: int
            The cardinality of the parameter sets (self.theta_vals)

        Raises
        ------
        AssertionError
            If self.theta_vals is not defined
        """
        assert self.theta_vals is not None, "self.theta_vals must be defined"
        if len(self.theta_vals) == 1:
            theta_vals = self.theta_vals.reshape(1, -1)
        else:
            theta_vals = self.theta_vals

        dim_theta_data = theta_vals.shape[1]

        return dim_theta_data

    def get_num_x_vals(self):
        """
        Defines the total number of state point data (self.x_vals)

        Returns
        -------
        num_x_data: int
            The number of state points (self.x_vals)

        Raises
        ------
        AssertionError
            If self.x_vals is not defined
        """
        assert self.x_vals is not None, "self.x_vals must be defined"
        # Length is the number of data
        num_x_data = len(self.x_vals)

        return num_x_data

    def get_dim_x_vals(self):
        """
        Defines the total dimensions of state point data (self.x_vals)

        Returns
        -------
        dim_x_data: int
            The cardinality of state point data (self.x_vals)

        Raises
        ------
        AssertionError
            If self.x_vals is not defined
        """
        assert self.x_vals is not None, "x_vals must be defined"
        # Get dim of x data
        dim_x_data = self.__vector_to_1D_array(self.x_vals).shape[1]

        return dim_x_data

    def train_test_idx_split(self):
        """
        Splits data indices into training and testing indices

        Returns
        --------
        train_idx: np.ndarray
            The training theta data identifiers
        test_idx: np.ndarray
            The testing theta data identifiers

        Raises
        ------
        AssertionError
            If self.sep_fact or self.theta_vals are not defined

        Notes
        -----
        The training and testing data is split such that the number train_data is always rounded up. Ensures there is always training data

        """
        assert (
            self.sep_fact is not None
        ), "Data must have a separation factor that is not None!"
        assert self.theta_vals is not None, "data must have theta_vals"
        # Find number of unique thetas and calculate length of training data
        len_theta = len(self.get_unique_theta())
        len_train_idc = int(
            np.ceil(len_theta * self.sep_fact)
        )  # Ensure there will always be at least one training point by using np.ceil

        # Create an index for each theta
        all_idx = np.arange(0, len_theta)
        # Shuffles Random Data. Will calling this once in case study parameters mean I don't need this? (No. It doesn't)
        if self.seed is not None:
            # Set seed to number specified by shuffle seed
            np.random.seed(self.seed)

        # Shuffle all_idx data in such a way that theta values will be randomized
        np.random.shuffle(all_idx)
        # Set train test indeces
        train_idx = all_idx[:len_train_idc]
        test_idx = all_idx[len_train_idc:]

        return train_idx, test_idx


class GP_Emulator:
    """
    The base class for Gaussian Processes used in this workflow

    Methods
    --------------
    __init__(*) : Constructor method
    get_num_gp_data(): Defines the total number of all simulated accessible to the GP
    __set_lenscl_guess(lb, ub): Sets the lengthscale guess
    __set_white_kern(lb, ub): Sets the white kernel guess
    __set_outputscl(lb, ub): Sets the outputscale (tau) guess
    set_gp_model_data(): Sets training data for the GP model data
    __init_hyper_parameters(retrain_count): Initializes hyperparameters for the GP model
    set_gp_model(retrain_count): Builds the GP model
    train_gp(): Trains the GP model
    __eval_gp_mean_var(data): Evaluates the mean and variance of the GP model
    eval_gp_mean_var_misc(misc_data, featurized_misc_data, covar=False): Evaluates the mean and variance of the GP model for miscellaneaous data
    eval_gp_mean_var_test(covar=False): Evaluates the mean and variance of the GP model for testing data
    eval_gp_mean_var_val(covar=False): Evaluates the mean and variance of the GP model for validation data
    eval_gp_mean_var_cand(covar=False): Evaluates the mean and variance of the GP model for candidate data
    """

    # Class variables and attributes

    def __init__(
        self,
        gp_sim_data,
        gp_val_data,
        cand_data,
        kernel,
        lenscl,
        noise_std,
        outputscl,
        retrain_GP,
        set_seed,
        normalize,
        __feature_train_data,
        __feature_test_data,
        __feature_val_data,
        __feature_cand_data,
    ):
        """
        Parameters
        ----------
        gp_sim_data: Data
            All simulation data for the GP
        gp_val_data: Data
            The validation data for the GP. None if not saving validation data
        cand_data: Data
            Candidate theta value for evaluation with GPBO_Driver.opt_with_scipy()
        kernel: Kernel_enum
            Determines which GP Kerenel to use
        lenscl: float or None
            Value of the lengthscale hyperparameter - None if hyperparameters will be updated during training
        noise_std: float, int
            The standard deviation of the noise
        outputscl: float or None
            Determines value of outputscale
        retrain_GP: int
            Number of times to (re)do GP training. If 0, no training is done and default/initial values are used
        set_seed: int or None
            Random seed
        normalize: bool
            Determines whether data is standardized (using the sklearn RobustScaler)
        __feature_train_data: np.ndarray
            The feature data for the training data in ndarray form
        __feature_test_data: np.ndarray
            The feature data for the testing data in ndarray form
        __feature_val_data: np.ndarray
            The feature data for the validation data in ndarray form
        __feature_cand_data: np.ndarray
            The feature data for the candidate theta data in ndarray. Used with GPBO_Driver.__opt_with_scipy()

        Raises
        ------
        AssertionError
            If any of the inputs are not of the correct type or value
        """
        # Assert statements
        # Check for int/float
        assert (
            isinstance(outputscl, (float, int)) or outputscl is None
        ), "outputscl must be float, int, or None"
        # Check that set values for outputscl are in range
        if outputscl is not None:
            assert (
                100 > outputscl > 1e-5
            ), "outputscl must be in range [1e-5,1e3] if it is not None"

        # Check lenscl, float, int, array, or None
        if isinstance(lenscl, list):
            lenscl = np.array(lenscl)
        assert (
            isinstance(lenscl, (float, int, np.ndarray)) or lenscl is None
        ), "lenscl must be float, int, np.ndarray, or None"
        # Check that set values for lenscl are in range
        if lenscl is not None:
            if isinstance(lenscl, (float, int)):
                assert (
                    1000 > lenscl > 1e-5
                ), "lenscl must be in range [1e-5,1e3] if lenscl is not None"
            else:
                assert all(
                    isinstance(var, (np.int64, np.float64, float, int))
                    for var in lenscl
                ), "All lenscl elements must float or int"
                assert all(
                    1000 > item > 1e-5 for item in lenscl
                ), "lenscl elements must be in range [1e-5,1e3] if lenscl is not None"
                lenscl = lenscl.astype(np.float64)  # Convert all guesses to float64

        assert isinstance(normalize, bool), "normalize must be bool"
        assert (
            isinstance(retrain_GP, int) == True and retrain_GP >= 0
        ), "retrain_GP must be int greater than or equal to 0"
        # Check for Enum
        assert isinstance(kernel, Enum) == True, "kernel must be type Enum"
        # Check for instance of Data class or None
        assert (
            isinstance(gp_sim_data, (Data)) == True or gp_sim_data == None
        ), "gp_sim_data must be an instance of the Data class or None"
        assert (
            isinstance(gp_val_data, (Data)) == True or gp_val_data == None
        ), "gp_sim_data must be an instance of the Data class or None"

        # Constructor method
        self.gp_sim_data = gp_sim_data
        self.gp_val_data = gp_val_data
        self.cand_data = cand_data
        self.kernel = kernel
        self.lenscl = lenscl
        self.noise_std = noise_std
        self.outputscl = outputscl
        self.retrain_GP = retrain_GP
        self.seed = set_seed
        self.normalize = normalize
        # If normalize, create the scalers
        if normalize == True:
            self.scalerX = RobustScaler(unit_variance=True)
            self.scalerY = RobustScaler(unit_variance=True)
        self.__feature_train_data = None  # Added using child class
        self.__feature_test_data = None  # Added using child class
        self.__feature_val_data = None  # Added using child class
        self.__feature_cand_data = None  # Added using child class

    def get_num_gp_data(self):
        """
        Defines the total number of data the GP will have access to

        Returns
        -------
        num_data: int
            The number of data the GP will have access to

        Raises
        ------
        AssertionError
            If self.gp_sim_data is not an instance of the Data class
        """
        assert isinstance(
            self.gp_sim_data, Data
        ), "self.gp_sim_data must be instance of Data class"
        # Number of available gp data determined by number of sim data
        num_gp_data = int(self.gp_sim_data.get_num_theta())

        return num_gp_data

    def bounded_parameter(self, low, high, initial_value):
        """
        Creates a bounded parameter for the GP model

        Parameters
        ----------
        low: float, int
            Lower bound of the parameter
        high: float, int
            Upper bound of the parameter
        initial_value: float, int, np.ndarray
            Initial value of the parameter

        Returns
        -------
        parameter: gpflow.Parameter
            The bounded parameter

        Raises
        ------
        AssertionError
            If the lower bound is higher than the upper bound
        """
        assert isinstance(low, (float, int)), "low must be float or int"
        assert isinstance(high, (float, int)), "low must be float or int"
        assert isinstance(
            initial_value, (float, int, np.ndarray)
        ), "initial_value must be float, int, or np.ndarray of shape ()"
        if isinstance(initial_value, np.ndarray):
            assert len(initial_value.shape) == 0, "initial_value must be a scalar"
        assert low < high, "low must be less than high"
        sigmoid = tfb.Sigmoid(
            low=tf.cast(low, dtype=tf.float64), high=tf.cast(high, dtype=tf.float64)
        )
        return gpflow.Parameter(initial_value, transform=sigmoid, dtype=tf.float64)

    def __set_lenscl_guess(self, lb, ub):
        """
        Sets the lengthscale guess for the GP model

        Parameters
        ----------
        lb: float, int
            Lower bound of the lengthscale
        ub: float, int
            Upper bound of the lengthscale

        Returns
        --------
        lenscl_guess: np.ndarray
            The intial lengthscale of the GP model

        Raises
        ------
        AssertionError
            If self.train_data_init is not an array
        """

        # Set lenscl bounds using the original training data to ensure distance
        # Between min and max lengthscales does not collapse as iterations progress
        assert isinstance(
            self.train_data_init, np.ndarray
        ), "self.train_data_init must be an array"
        if self.normalize:
            org_scalerX = RobustScaler(unit_variance=True)
            points = org_scalerX.fit_transform(self.train_data_init)
        else:
            points = self.train_data_init

        # Compute pairwise differences for each column
        pairwise_diffs = np.abs(
            points[:, :, None] - points[:, :, None].transpose(0, 2, 1)
        )
        # Compute Euclidean distances
        euclidean_distances = np.sqrt(np.sum(pairwise_diffs**2, axis=1))
        # Set diagonal elements (distance between the same point) to infinity
        np.fill_diagonal(euclidean_distances, np.inf)
        euclidean_distances = np.ma.masked_invalid(euclidean_distances)
        # Find the smallest/largest distance for each column and ensure it is within the bounds
        min_distance = np.min(euclidean_distances, axis=0)
        max_distance = np.max(euclidean_distances, axis=0)

        lb_array = np.ones(len(min_distance)) * lb
        ub_array = np.ones(len(max_distance)) * ub
        lower = np.maximum(min_distance, lb_array)
        upper = np.minimum(max_distance, ub_array)

        lenscl_guess = np.random.uniform(lower, upper, size=len(max_distance))
        return lenscl_guess

    def __set_white_kern(self, lb, ub):
        """
        Sets the white kernel value guess for the GP model

        Parameters
        ----------
        lb: float, int
            Lower bound of the white kernel
        ub: float, int
            Upper bound of the white kernel

        Returns
        --------
        noise_guess: float
            The initial white noise variance for the GP model
        """
        # Set the noise guess or allow gp to tune the noise parameter
        if self.normalize:
            self.scalerY.fit(self.train_data.y_vals.reshape(-1, 1))
            sclr = np.float64(self.scalerY.scale_)
        else:
            sclr = 1.0

        if self.noise_std is not None:
            # If we know the noise, use it
            noise_guess = float((self.noise_std / sclr) ** 2)

        else:
            # Otherwise, set the guess as 5% the taining data mean
            data_mean = np.abs(np.mean(self.gp_sim_data.y_vals))
            noise_guess = np.float64(data_mean * 0.05 / sclr) ** 2

        if not lb < noise_guess < ub:
            noise_guess = 1.0

        return noise_guess

    def __set_outputscl(self, lb, ub):
        """
        Set the initial output scale of the model

        Parameters
        ----------
        lb: float, int
            Lower bound of the output scale
        ub: float, int
            Upper bound of the output scale

        Returns
        -------
        tau: float
            Initial output scale guess for the GP model

        Notes
        ------
        Need to have training data before using this function
        """

        # Set outputscl kernel to be optimized based on guess if desired
        if self.outputscl == None:
            train_y = self.train_data.y_vals.reshape(-1, 1)
            if self.normalize:
                scl_y = self.scalerY.fit_transform(train_y)
            else:
                scl_y = train_y

            c_guess = sum(scl_y.flatten() ** 2) / len(scl_y)
            tau = c_guess

        elif isinstance(self.outputscl, (float, int, np.float64)):
            assert self.outputscl > 0, "outputscl must be positive int or float"
            tau = self.outputscl
        else:
            tau = 1.0

        if not lb < tau < ub:
            tau = 1.0

        return tau

    def set_gp_model_data(self):
        """
        Sets the training data for the GP model

        Returns
        -------
        data: tuple(np.ndarrays, len=2)
            The feature and output training data for the GP model

        Raises
        ------
        AssertionError
            If self.feature_train_data or self.train_data.y_vals are not defined
        """
        assert (
            self.feature_train_data is not None
        ), "self.feature_train_data must be defined"
        assert (
            self.train_data.y_vals is not None
        ), "self.train_data.y_vals must be defined"
        # Set new model data
        # Preprocess Training data
        if self.normalize == True:
            # Update scaler to be the fitted scaler. This scaler will change as the training data is updated
            # Scale training data if necessary
            ft_td_scl = self.scalerX.fit_transform(self.feature_train_data)
            y_td_scl = self.scalerY.fit_transform(self.train_data.y_vals.reshape(-1, 1))
        else:
            ft_td_scl = self.feature_train_data
            y_td_scl = self.train_data.y_vals.reshape(-1, 1)
        data = (ft_td_scl, y_td_scl)
        return data

    def __init_hyper_parameters(self, retrain_count):
        """
        Initializes hyperparameters for the GP model

        Parameters
        ----------
        retrain_count: int
            The number of times the GP will be (re)trained

        Returns
        --------
        lenscls: np.ndarray
            The initial lengthscale of the GP model
        tau: float
            The initial output scale guess for the GP model
        white_var: float
            The initial white noise variance for the GP model
        """
        tf.compat.v1.get_default_graph()
        tf.compat.v1.set_random_seed(retrain_count)
        tf.random.set_seed(retrain_count)
        np.random.seed(retrain_count)
        gpflow.config.set_default_float(np.float64)

        # Set bounds for hyperparameters
        lenscl_bnds = [0.00001, 1000.0]
        var_bnds = [0.00001, 100.0]
        white_var_bnds = [0.00001, 10.0]

        # Get X and Y Data
        data = self.set_gp_model_data()
        x_train, y_train = data

        if isinstance(self.lenscl, np.ndarray):
            lenscls = self.bounded_parameter(
                lenscl_bnds[0], lenscl_bnds[1], self.lenscl
            )
        elif isinstance(self.lenscl, (int, float)):
            lenscls = np.ones(x_train.shape[1]) * self.bounded_parameter(
                lenscl_bnds[0], lenscl_bnds[1], self.lenscl
            )
        if self.outputscl is not None:
            tau = self.bounded_parameter(var_bnds[0], var_bnds[1], self.outputscl)

        # On the 1st iteration, use initial guesses initialized to 1
        if retrain_count == 0:
            if self.lenscl is None:
                lengthscale_1 = self.bounded_parameter(
                    lenscl_bnds[0], lenscl_bnds[1], 1.0
                )
                lenscls = np.ones(x_train.shape[1]) * lengthscale_1
            if self.outputscl is None:
                tau = self.bounded_parameter(var_bnds[0], var_bnds[1], 1.0)
            white_var = self.bounded_parameter(
                white_var_bnds[0], white_var_bnds[1], 1.0
            )
        # On second iteration, base guesses on initial data values
        elif retrain_count == 1:
            if self.lenscl is None:
                initial_lenscls = np.array(
                    self.__set_lenscl_guess(lenscl_bnds[0], lenscl_bnds[1]),
                    dtype="float64",
                )
                lenscls = self.bounded_parameter(
                    lenscl_bnds[0], lenscl_bnds[1], initial_lenscls
                )
            if self.outputscl is None:
                initial_tau = np.array(
                    self.__set_outputscl(var_bnds[0], var_bnds[1]), dtype="float64"
                )
                tau = self.bounded_parameter(var_bnds[0], var_bnds[1], initial_tau)
            initial_white_var = np.array(
                self.__set_white_kern(white_var_bnds[0], white_var_bnds[1]),
                dtype="float64",
            )
            white_var = self.bounded_parameter(
                white_var_bnds[0], white_var_bnds[1], initial_white_var
            )
        # On all other iterations, use random guesses
        else:
            if self.lenscl is None:
                initial_lenscls = np.array(
                    np.random.uniform(0.1, 100.0, x_train.shape[1]), dtype="float64"
                )
                lenscls = self.bounded_parameter(
                    lenscl_bnds[0], lenscl_bnds[1], initial_lenscls
                )
            if self.outputscl is None:
                tau = self.bounded_parameter(
                    var_bnds[0],
                    var_bnds[1],
                    np.array(np.random.lognormal(0.0, 1.0), dtype="float64"),
                )
            white_var = self.bounded_parameter(
                white_var_bnds[0],
                white_var_bnds[1],
                np.array(np.random.uniform(0.05, 10), dtype="float64"),
            )

        return lenscls, tau, white_var

    def set_gp_model(self, retrain_count):
        """
        Generates the GP model for the process in sklearn

        Parameters
        ----------
        retrain_count: int
            The number of times the GP will be (re)trained

        Returns
        --------
        gp_model: gpflow.models.GPR
            The untrained GP model with all hyperparameters set

        Raises
        ------
        AssertionError
            If retrains are not an integer greater than or equal to 0
        """
        assert (
            isinstance(retrain_count, int) and retrain_count >= 0
        ), "retrain_count must be an int greater than or equal to 0"
        data = self.set_gp_model_data()
        lenscls, tau, white_var = self.__init_hyper_parameters(retrain_count)

        if self.kernel.value == 3:
            gpKernel = gpflow.kernels.SquaredExponential(
                variance=tau, lengthscales=lenscls
            )
        elif self.kernel.value == 2:
            gpKernel = gpflow.kernels.Matern32(variance=tau, lengthscales=lenscls)
        else:
            gpKernel = gpflow.kernels.Matern52(variance=tau, lengthscales=lenscls)
        # Add White kernel
        gpKernel = gpKernel + gpflow.kernels.White(variance=white_var)

        # Build GP model
        gp_model = gpflow.models.GPR(data, kernel=gpKernel, noise_variance=10**-5)
        # condition_number = np.linalg.cond(model.kernel(X_Train))
        # Select whether the likelihood variance is trained
        gpflow.utilities.set_trainable(gp_model.likelihood.variance, False)
        if isinstance(self.lenscl, np.ndarray) or isinstance(self.lenscl, (float, int)):
            gpflow.utilities.set_trainable(
                gp_model.kernel.kernels[0].lengthscales, False
            )
        if self.outputscl is not None:
            gpflow.utilities.set_trainable(gp_model.kernel.kernels[0].variance, False)

        # print(gpflow.utilities.print_summary(gp_model))

        return gp_model

    def train_gp(self):
        """
        Trains the GP with restarts given training data.

        Raises
        ------
        AssertionError
            If self.feature_train_data is not an np.ndarray or is undefined

        Notes
        ------
        Sets the following parameters of self
        self.trained_hyperparams: list, the trained hyperparameters of the GP model
        self.fit_gp_model:  gpflow.models.GPR, the trained GP model
        self.posterior:  gpflow.mean_field.KFGaussian, the posterior of the GP model
        """
        assert isinstance(
            self.feature_train_data, np.ndarray
        ), "self.feature_train_data must be np.ndarray"
        assert (
            self.feature_train_data is not None
        ), "Must have training data. Run set_train_test_data() to generate"

        # Train the model multiple times and keep track of the model with the lowest minimum training loss
        best_minimum_loss = float("inf")
        best_model = None

        # If we are not retraining the GP, set the model once with default/set hyperparameters
        if self.retrain_GP == 0:
            best_model = self.set_gp_model(0)
        # Otherwise train the model and keep the best model over all retrains
        else:
            # While you still have retrains left
            for i in range(self.retrain_GP):
                # Create and fit the model
                gp_model = self.set_gp_model(i)
                # Build optimizer
                optimizer = gpflow.optimizers.Scipy()
                # Fit GP to training data
                aux = optimizer.minimize(
                    gp_model.training_loss,
                    gp_model.trainable_variables,
                    options={"maxiter": 10**9},
                    method="L-BFGS-B",
                )
                training_loss = gp_model.training_loss().numpy()
                if i == 0:
                    first_model = gp_model
                    first_loss = training_loss
                if aux.success:
                    # Check if this model has the best minimum training loss
                    if training_loss < best_minimum_loss:
                        best_minimum_loss = training_loss
                        best_model = gp_model

            # If we have no good models, use the first one
            if best_model is None:
                best_model = first_model
                best_minimum_loss = first_loss

        # Pull out kernel parameters after GP training
        outputscl_final = float(best_model.kernel.kernels[0].variance.numpy())
        lenscl_final = best_model.kernel.kernels[0].lengthscales.numpy()
        noise_final = float(best_model.kernel.kernels[1].variance.numpy())

        # Put hyperparameters in a list
        trained_hyperparams = [lenscl_final, noise_final, outputscl_final]

        # Assign self parameters
        self.trained_hyperparams = trained_hyperparams
        self.fit_gp_model = best_model
        self.posterior = self.fit_gp_model.posterior()

        # gpflow.utilities.print_summary(best_model)

    def __eval_gp_mean_var(self, data):
        """
        Calculates the GP mean and variance for a given input set and adds it to the instance of the data class

        Parameters
        -----------
        data: Data
            Data to evaluate GP for containing at least parameter sets (data.theta_vals) and state points (data.x_vals)

        Returns
        -------
        gp_mean: np.ndarray
            GP mean prediction for the data set
        gp_var: np.ndarray
            GP variance prediction for the data set
        gp_covar: np.ndarray
            GP covariance prediction for the data set

        """
        # Get data in vector form into array form
        if len(data.shape) < 2:
            data.reshape(1, -1)
        # scale eval_point if necessary
        if self.normalize == True:
            eval_points = self.scalerX.transform(data)
        else:
            eval_points = data

        eval_points_tf = tf.convert_to_tensor(eval_points)

        with tf.GradientTape(persistent=True) as tape:
            # By default, only Variables are watched. For gradients with respect to tensors,
            # we need to explicitly watch them:
            tape.watch(eval_points_tf)
            # Evaluate GP given parameter set theta and state point value
            gp_mean_scl, gp_covar_scl = self.posterior.predict_f(
                eval_points_tf, full_cov=True
            )

        grad_mean_scl = tape.gradient(gp_mean_scl, eval_points_tf).numpy()
        # grad_var_scl = tape.gradient(gp_covar_scl, eval_points_tf).numpy()

        # Remove dimensions of 1
        gp_mean_scl = gp_mean_scl.numpy()
        gp_covar_scl = np.squeeze(gp_covar_scl.numpy(), axis=0)

        # Unscale gp_mean and gp_covariance
        if self.normalize == True:
            gp_mean = self.scalerY.inverse_transform(
                gp_mean_scl.reshape(-1, 1)
            ).flatten()
            gp_covar = float(self.scalerY.scale_**2) * gp_covar_scl
            grad_mean = self.scalerY.inverse_transform(
                grad_mean_scl.reshape(-1, 1)
            ).flatten()
        else:
            gp_mean = gp_mean_scl
            gp_covar = gp_covar_scl
            grad_mean = grad_mean_scl

        gp_var = np.diag(gp_covar)

        return gp_mean, gp_var, gp_covar

    def eval_gp_mean_var_misc(self, misc_data, featurized_misc_data, covar=False):
        """
        Evaluate the GP mean and variance for a heat map set

        Parameters
        -----------
        misc_data: Data
            Data to evaluate gp mean and variance for. Must contain data.theta_vals and data.x_vals
        featurized_misc_data: np.ndarray
            Featurized data to evaluate. Hint: Run featurize_data() to generate
        covar: bool, default False
            Determines whether covariance (True) or variance (False) of sse is returned with the gp mean

        Returns
        -------
        misc_gp_mean: np.ndarray
            GP mean prediction for the data set
        misc_var_return: np.ndarray
            GP (co)variance prediction for the data set

        Raises
        ------
        AssertionError
            If any of the inputs are not of the correct type or value

        Notes
        ------
        Populates misc_data.gp_mean and misc_data.gp_var with the GP mean and variance
        Also calculates the gp covariance matrix for the misc. data as a class object stored in misc_data.gp_covar
        """

        assert isinstance(misc_data, Data), "misc_data must be type Data"
        assert isinstance(
            featurized_misc_data, np.ndarray
        ), "featurized_misc_data must be np.ndarray"
        assert len(featurized_misc_data) > 0, "Must have data"
        assert isinstance(covar, bool), "covar must be bool!"

        # Evaluate heat map data for GP
        misc_gp_mean, misc_gp_var, misc_gp_covar = self.__eval_gp_mean_var(
            featurized_misc_data
        )

        # Set data parameters
        misc_data.gp_mean = misc_gp_mean
        misc_data.gp_var = misc_gp_var
        misc_data.gp_covar = misc_gp_covar

        if covar == False:
            misc_var_return = misc_gp_var
        else:
            misc_var_return = misc_gp_covar

        return misc_gp_mean, misc_var_return

    def eval_gp_mean_var_test(self, covar=False):
        """
        Evaluate the GP mean and variance for a heat map set

        Parameters
        -----------
        test_data: Data
            Data to evaluate gp mean and variance for. Must contain data.theta_vals and data.x_vals
        covar: bool, default False
            Determines whether covariance (True) or variance (False) of sse is returned with the gp mean

        Returns
        -------
        test_gp_mean: np.ndarray
            GP mean prediction for the test set
        test_var_return: np.ndarray
            GP (co)variance prediction for the test set

        Raises
        ------
        AssertionError
            If any of the inputs are not of the correct type or value

        Notes
        ------
        Populates test_data.gp_mean and test_data.gp_var with the GP mean and variance
        Also calculates the gp covariance matrix for the misc. data as a class object stored in test_data.gp_covar
        """

        assert (
            self.feature_test_data is not None
        ), "Must have testing data. Run set_train_test_data() to generate"
        assert (
            len(self.feature_test_data) > 0
        ), "Must have testing data. Run set_train_test_data() to generate"
        assert isinstance(covar, bool), "covar must be bool!"
        # Evaluate test data for GP
        test_gp_mean, test_gp_var, test_gp_covar = self.__eval_gp_mean_var(
            self.feature_test_data
        )

        # Set data parameters
        self.test_data.gp_mean = test_gp_mean
        self.test_data.gp_var = test_gp_var
        self.test_data.gp_covar = test_gp_covar

        if covar == False:
            test_var_return = test_gp_var
        else:
            test_var_return = test_gp_covar

        return test_gp_mean, test_var_return

    def eval_gp_mean_var_val(self, covar=False):
        """
        Evaluate the GP mean and variance for a heat map set

        Parameters
        -----------
        val_data: Data
            Data to evaluate gp mean and variance for. Must contain data.theta_vals and data.x_vals
        covar: bool, default False
            Determines whether covariance (True) or variance (False) of sse is returned with the gp mean

        Returns
        -------
        val_gp_mean: np.ndarray
            GP mean prediction for the test set
        val_var_return: np.ndarray
            GP (co)variance prediction for the test set

        Raises
        ------
        AssertionError
            If any of the inputs are not of the correct type or value

        Notes
        ------
        Populates val_data.gp_mean and val_data.gp_var with the GP mean and variance
        Also calculates the gp covariance matrix for the misc. data as a class object stored in val_data.gp_covar
        """

        assert (
            self.feature_val_data is not None
        ), "Must have validation data. Run set_train_test_data() to generate"
        assert isinstance(
            self.feature_val_data, np.ndarray
        ), "self.feature_val_data must by np.ndarray"
        assert (
            len(self.feature_val_data) > 0
        ), "Must have validation data. Run set_train_test_data() to generate"
        assert isinstance(covar, bool), "covar must be bool!"

        # Evaluate test data for GP
        val_gp_mean, val_gp_var, val_gp_covar = self.__eval_gp_mean_var(
            self.feature_val_data
        )

        # Set data parameters
        self.gp_val_data.gp_mean = val_gp_mean
        self.gp_val_data.gp_var = val_gp_var
        self.gp_val_data.gp_covar = val_gp_covar

        if covar == False:
            val_var_return = val_gp_var
        else:
            val_var_return = val_gp_covar

        return val_gp_mean, val_var_return

    def eval_gp_mean_var_cand(self, covar=False):
        """
        Evaluate the GP mean and variance for a heat map set

        Parameters
        -----------
        cand_data: Data
            Data to evaluate gp mean and variance for. Must contain data.theta_vals and data.x_vals
        covar: bool, default False
            Determines whether covariance (True) or variance (False) of sse is returned with the gp mean

        Returns
        -------
        cand_gp_mean: np.ndarray
            GP mean prediction for the test set
        cand_var_return: np.ndarray
            GP (co)variance prediction for the test set

        Raises
        ------
        AssertionError
            If any of the inputs are not of the correct type or value

        Notes
        ------
        Populates cand_data.gp_mean and cand_data.gp_var with the GP mean and variance
        Also calculates the gp covariance matrix for the misc. data as a class object stored in cand_data.gp_covar
        """

        assert (
            self.feature_cand_data is not None
        ), "Must have validation data. Run set_train_test_data() to generate"
        assert (
            len(self.feature_cand_data) > 0
        ), "Must have validation data. Run set_train_test_data() to generate"
        assert isinstance(covar, bool), "covar must be bool!"
        # Evaluate test data for GP
        cand_gp_mean, cand_gp_var, cand_gp_covar = self.__eval_gp_mean_var(
            self.feature_cand_data
        )

        # Set data parameters
        self.cand_data.gp_mean = cand_gp_mean
        self.cand_data.gp_var = cand_gp_var
        self.cand_data.gp_covar = cand_gp_covar

        if covar == False:
            cand_var_return = cand_gp_var
        else:
            cand_var_return = cand_gp_covar

        return cand_gp_mean, cand_var_return


class Type_1_GP_Emulator(GP_Emulator):
    """
    The base class for Gaussian Processes
    Parameters

    Methods
    --------------
    __init__(*): Constructor method
    get_dim_gp_data(): Defines the total dimension of data used by the GP
    featurize_data(data): Collects the featues of the GP into ndarray form from an instance of the Data class
    set_train_test_data(sep_fact, seed): Finds the simulation data to use as training/testing data
    __eval_gp_sse_var(data, covar): Calculates the GP mean and variance for a given input set
    eval_gp_sse_var_misc(misc_data, covar): Evaluate the GP mean and variance for miscellaneous data
    eval_gp_sse_var_test(covar): Evaluate the GP mean and variance for testing data
    eval_gp_sse_var_val(covar): Evaluate the GP mean and variance for validation data
    eval_gp_sse_var_cand(covar): Evaluate the GP mean and variance for candidate data
    calc_best_error(): Calculates the best error metrics for the GP
    __eval_gp_ei(sim_data, exp_data, ep_bias, best_error_metrics): Evaluates the expected improvement for the GP
    eval_ei_misc(misc_data, exp_data, ep_bias, best_error_metrics): Evaluates the expected improvement for miscellaneous data
    eval_ei_test(exp_data, ep_bias, best_error_metrics): Evaluates the expected improvement for testing data
    eval_ei_val(exp_data, ep_bias, best_error_metrics): Evaluates the expected improvement for validation data
    eval_ei_cand(exp_data, ep_bias, best_error_metrics): Evaluates the expected improvement for candidate data
    add_next_theta_to_train_data(theta_best_sse_data): Adds the next parameter set to the training data
    """

    # Class variables and attributes

    def __init__(
        self,
        gp_sim_data,
        gp_val_data,
        cand_data,
        train_data,
        test_data,
        kernel,
        lenscl,
        noise_std,
        outputscl,
        retrain_GP,
        set_seed,
        normalize,
        feature_train_data,
        feature_test_data,
        feature_val_data,
        feature_cand_data,
    ):
        """
        Parameters
        ----------
        gp_sim_data: Data
            All simulation data for the GP
        gp_val_data: Data
            The validation data for the GP. None if not saving validation data
        cand_data: Data
            Candidate theta value for evaluation with GPBO_Driver.opt_with_scipy()
        train_data: Data
            The training data for the GP
        test_data: Data
            The testing data for the GP
        kernel: Kernel_enum
            Determines which GP Kerenel to use
        lenscl: float or None
            Value of the lengthscale hyperparameter - None if hyperparameters will be updated during training
        noise_std: float, int
            The standard deviation of the noise
        outputscl: float or None
            Determines value of outputscale - None if hyperparameters will be updated during training
        retrain_GP: int
            Number of times to (re)train the GP. If 0, the GP is not trained and default/initial hyperparameters are used
        set_seed: int or None
            Random seed
        normalize: bool
            Determines whether data is standardized (with sklearn RobustScaler) before training
        feature_train_data: np.ndarray
            The feature data for the training data in ndarray form
        feature_test_data: np.ndarray
            The feature data for the testing data in ndarray form
        feature_val_data: np.ndarray
            The feature data for the validation data in ndarray form
        feature_cand_data: np.ndarray
            The feature data for the candidate theta data in ndarray. Used with GPBO_Driver.__opt_with_scipy()

        Raises
        ------
        AssertionError
            If any of the inputs are not of the correct type or value
        """
        # Constructor method
        # Inherit objects from GP_Emulator Base Class
        super().__init__(
            gp_sim_data,
            gp_val_data,
            cand_data,
            kernel,
            lenscl,
            noise_std,
            outputscl,
            retrain_GP,
            set_seed,
            normalize,
            feature_train_data,
            feature_test_data,
            feature_val_data,
            feature_cand_data,
        )
        # Add training and testing data as child features
        self.train_data = train_data
        self.test_data = test_data
        self.train_data_init = (
            None  # Will be populated with the 1st instance of train data
        )

    def get_dim_gp_data(self):
        """
        Defines the total dimension of the input data used by the GP

        Returns
        -------
        dim_gp_data: int
            The dimensions of the input data that the GP will use
        """
        assert np.all(
            self.gp_sim_data.theta_vals is not None
        ), "self.gp_sim_data.theta_vals must exist!"

        # Just use number of theta dimensions for Type 1
        dim_gp_data = self.gp_sim_data.get_dim_theta()

        return dim_gp_data

    def featurize_data(self, data):
        """
        Collects the features (parameter set values) of the GP into ndarray form from an instance of the Data class

        Parameters
        -----------
        data: Data
            Data to evaluate GP for containing at least parameter sets (data.theta_vals)

        Returns
        -------
        feature_eval_data: np.ndarray
            The feature data for the GP

        Raises
        ------
        AssertionError
            If any of the inputs are not of the correct type or not defined

        """
        assert isinstance(data, Data), "data must be an instance of Data"
        assert np.all(
            data.theta_vals is not None
        ), "Must have validation data theta_vals and x_vals to evaluate the GP"

        # Assign feature evaluation data as theta and x values. Create empty list to store gp approximations
        feature_eval_data = data.theta_vals

        return feature_eval_data

    def set_train_test_data(self, sep_fact, set_seed):
        """
        Splits simulated data into training and testing data

        Parameters
        ----------
        sep_fact: float or int
            The separation factor that decides what percentage of data will be training data. Between 0 and 1.
        set_seed: int or None
            Determines seed for randomizations. None if seed is random

        Returns
        -------
        train_data: Data
            Contains all input/output data and bounds for training data
        test_data: Data
            Contains all input/output data and bounds for testing data

        Raises
        ------
        AssertionError
            If any of the required parameters are missing or not of the correct type or value

        Notes
        -----
        Sets self.train_data, self.test_data, self.feature_train_data, self.feature_test_data, and self.feature_val_data
        """
        assert isinstance(
            sep_fact, (float, int)
        ), "Separation factor must be float or int > 0"
        assert 0 < sep_fact <= 1, "sep_fact must be > 0 and less than or equal to 1!"
        assert isinstance(set_seed, int), "seed must be int!"
        assert isinstance(
            self.gp_sim_data, Data
        ), "self.gp_sim_data must be instance of Data"
        assert np.all(
            self.gp_sim_data.x_vals is not None
        ), "Must have simulation x, theta, and y data to create train/test data"
        assert np.all(
            self.gp_sim_data.theta_vals is not None
        ), "Must have simulation x, theta, and y data to create train/test data"
        assert np.all(
            self.gp_sim_data.y_vals is not None
        ), "Must have simulation x, theta, and y data to create train/test data"
        assert np.all(
            self.gp_sim_data.bounds_x is not None
        ), "Must have simulation x bounds to create train/test data"
        assert np.all(
            self.gp_sim_data.bounds_theta is not None
        ), "Must have simulation theta bounds to create train/test data"

        # Get train test idx
        train_idx, test_idx = self.gp_sim_data.train_test_idx_split()

        # Get train data and set it as an instance of the data class
        theta_train = self.gp_sim_data.theta_vals[train_idx]
        x_train = (
            self.gp_sim_data.x_vals
        )  # x_vals for Type 1 is the same as exp_data. No need to index x
        y_train = self.gp_sim_data.y_vals[train_idx]
        train_data = Data(
            theta_train,
            x_train,
            y_train,
            None,
            None,
            None,
            None,
            None,
            self.gp_sim_data.bounds_theta,
            self.gp_sim_data.bounds_x,
            sep_fact,
            set_seed,
        )
        self.train_data = train_data

        # Get test data and set it as an instance of the data class
        theta_test = self.gp_sim_data.theta_vals[test_idx]
        x_test = (
            self.gp_sim_data.x_vals
        )  # x_vals for Type 1 is the same as exp_data. No need to index x
        y_test = self.gp_sim_data.y_vals[test_idx]
        test_data = Data(
            theta_test,
            x_test,
            y_test,
            None,
            None,
            None,
            None,
            None,
            self.gp_sim_data.bounds_theta,
            self.gp_sim_data.bounds_x,
            sep_fact,
            set_seed,
        )
        self.test_data = test_data

        # Set training and validation data features in GP_Emulator base class
        feature_train_data = self.featurize_data(train_data)
        feature_test_data = self.featurize_data(test_data)

        self.feature_train_data = feature_train_data
        self.feature_test_data = feature_test_data

        if self.gp_val_data is not None:
            feature_val_data = self.featurize_data(self.gp_val_data)
            self.feature_val_data = feature_val_data

        # Set the initial training data for the GP Emulator upon creation
        if self.train_data_init is None:
            self.train_data_init = feature_train_data

        return train_data, test_data

    def __eval_gp_sse_var(self, data, covar=False):
        """
        Evaluates GP model sse and sse variance and for standard GPBO for the data

        Parameters
        ----------
        data: Data
            Parameter sets you want to evaluate the sse and sse variance for
        covar: bool, default False
            Determines whether covariance (True) or variance (False) of sse is returned with the gp mean

        Returns
        --------
        data.sse: np.ndarray
            The sse derived from gp_mean evaluated over the data
        var_return: np.ndarray
            The sse (co)variance derived from the GP model's (co)variance evaluated over the data

        Raises
        ------
        AssertionError
            If covar is not a boolean

        Notes
        ------
        Populates data.sse, data.sse_var, and data.sse_covar with the GP mean, variance, and covariance (standard GPBO emulates objecive function)
        """
        assert isinstance(covar, bool), "covar must be bool!"
        # For type 1, sse is the gp_mean
        data.sse = data.gp_mean
        data.sse_var = data.gp_var
        data.sse_covar = data.gp_covar

        if covar == False:
            var_return = data.sse_var
        else:
            var_return = data.sse_covar

        return data.sse, var_return

    def eval_gp_sse_var_misc(self, misc_data, covar=False):
        """
        Evaluates GP model sse and sse variance and for standard GPBO for miscellaneous data

        Parameters
        ----------
        misc_data: Data
            Parameter sets you want to evaluate the sse and sse variance for
        covar: bool, default False
            Determines whether covariance (True) or variance (False) of sse is returned with the gp mean

        Returns
        --------
        misc_sse_mean: np.ndarray
            The sse derived from gp_mean evaluated over the data
        misc_sse_var: np.ndarray
            The sse (co)variance derived from the GP model's (co)variance evaluated over the data

        Raises
        ------
        AssertionError
            If any of the required parameters are missing or not of the correct type or value

        Notes
        ------
        Populates data.sse, data.sse_var, and data.sse_covar with the GP mean, variance, and covariance (standard GPBO emulates objecive function)
        """
        assert isinstance(misc_data, Data), "misc_data must be type Data"
        assert np.all(
            misc_data.gp_mean is not None
        ), "Must have the GP's mean and standard deviation. Hint: Use eval_gp_mean_var_misc()"
        assert np.all(
            misc_data.gp_var is not None
        ), "Must have the GP's mean and standard deviation. Hint: Use eval_gp_mean_var_misc()"

        # For type 1, sse is the gp_mean
        misc_sse_mean, misc_sse_var = self.__eval_gp_sse_var(misc_data, covar)

        return misc_sse_mean, misc_sse_var

    def eval_gp_sse_var_test(self, covar=False):
        """
        Evaluates GP model sse and sse variance and for standard GPBO for test data

        Parameters
        ----------
        covar: bool, default False
            Determines whether covariance (True) or variance (False) of sse is returned with the gp mean

        Returns
        --------
        test_sse_mean: np.ndarray
            The sse derived from gp_mean evaluated over the data
        test_sse_var: np.ndarray
            The sse (co)variance derived from the GP model's (co)variance evaluated over the data

        Raises
        ------
        AssertionError
            If any of the required parameters are missing or not of the correct type or value

        Notes
        ------
        Populates data.sse, data.sse_var, and data.sse_covar with the GP mean, variance, and covariance (standard GPBO emulates objecive function)
        """
        assert isinstance(self.test_data, Data), "self.test_data must be type Data"
        assert np.all(
            self.test_data.gp_mean is not None
        ), "Must have the GP's mean and standard deviation. Hint: Use eval_gp_mean_var_test()"
        assert np.all(
            self.test_data.gp_var is not None
        ), "Must have the GP's mean and standard deviation. Hint: Use eval_gp_mean_var_test()"

        # For type 1, sse is the gp_mean
        test_sse_mean, test_sse_var = self.__eval_gp_sse_var(self.test_data, covar)

        return test_sse_mean, test_sse_var

    def eval_gp_sse_var_val(self, covar=False):
        """
        Evaluates GP model sse and sse variance and for standard GPBO for validation data

        Parameters
        ----------
        covar: bool, default False
            Determines whether covariance (True) or variance (False) of sse is returned with the gp mean

        Returns
        --------
        val_sse_mean: np.ndarray
            The sse derived from gp_mean evaluated over the data
        val_sse_var: np.ndarray
            The sse (co)variance derived from the GP model's (co)variance evaluated over the data

        Raises
        ------
        AssertionError
            If any of the required parameters are missing or not of the correct type or value

        Notes
        ------
        Populates data.sse, data.sse_var, and data.sse_covar with the GP mean, variance, and covariance (standard GPBO emulates objecive function)
        """
        assert isinstance(self.gp_val_data, Data), "self.gp_val_data must be type Data"
        assert np.all(
            self.gp_val_data.gp_mean is not None
        ), "Must have the GP's mean and standard deviation. Hint: Use eval_gp_mean_var_val()"
        assert np.all(
            self.gp_val_data.gp_var is not None
        ), "Must have the GP's mean and standard deviation. Hint: Use eval_gp_mean_var_val()"

        # For type 1, sse is the gp_mean
        val_sse_mean, val_sse_var = self.__eval_gp_sse_var(self.gp_val_data, covar)

        return val_sse_mean, val_sse_var

    def eval_gp_sse_var_cand(self, covar=False):
        """
        Evaluates GP model sse and sse variance and for standard GPBO for candidate data

        Parameters
        ----------
        covar: bool, default False
            Determines whether covariance (True) or variance (False) of sse is returned with the gp mean

        Returns
        --------
        cand_sse_mean: np.ndarray
            The sse derived from gp_mean evaluated over the data
        cand_sse_var: np.ndarray
            The sse (co)variance derived from the GP model's (co)variance evaluated over the data

        Raises
        ------
        AssertionError
            If any of the required parameters are missing or not of the correct type or value

        Notes
        ------
        Populates data.sse, data.sse_var, and data.sse_covar with the GP mean, variance, and covariance (standard GPBO emulates objecive function)
        """
        assert isinstance(self.cand_data, Data), "self.cand_data must be type Data"
        assert np.all(
            self.cand_data.gp_mean is not None
        ), "Must have the GP's mean and standard deviation. Hint: Use eval_gp_mean_var_val()"
        assert np.all(
            self.cand_data.gp_var is not None
        ), "Must have the GP's mean and standard deviation. Hint: Use eval_gp_mean_var_val()"

        # For type 1, sse is the gp_mean
        cand_sse_mean, cand_sse_var = self.__eval_gp_sse_var(self.cand_data, covar)

        return cand_sse_mean, cand_sse_var

    def calc_best_error(self):
        """
        Calculates the best error of the model

        Returns
        -------
        best_error: float
            The best error of the method
        be_theta: np.ndarray
            The parameter set associated with the best error of the method
        train_idc: int
            The index of the best error in the training data

        Raises
        ------
        AssertionError
            If any of the required parameters are missing or not of the correct type or value

        """
        assert self.train_data is not None, "self.train_data must exist!"
        assert isinstance(self.train_data, Data), "self.train_data must be type Data"
        assert np.all(
            self.train_data.y_vals is not None
        ), "self.train_data.y_vals and self.train_data.theta_vals must exist!"
        assert np.all(
            self.train_data.theta_vals is not None
        ), "self.train_data.y_vals and self.train_data.theta_vals must exist!"

        # Best error is the minimum sse value of the training data for Type 1
        best_error = np.min(self.train_data.y_vals)
        train_idc = np.argmin(self.train_data.y_vals)
        be_theta = self.train_data.theta_vals[train_idc]

        return best_error, be_theta, train_idc

    def __eval_gp_ei(self, sim_data, exp_data, ep_bias, best_error_metrics):
        """
        Evaluates gp acquisition function. In this case, ei

        Parmaeters
        ----------
        sim_data: Data
            Simulated data to evaluate ei for
        exp_data: Data
            Experimental data to evaluate ei with
        ep_bias: Exploration_Bias
            The exploration bias class
        best_error_metrics: tuple(float, np.ndarray, np.ndarray)
            The best error, best error parameter set, and best_error_x values of the method. Hint use calc_best_error()

        Returns
        -------
        ei: np.ndarray
            The expected improvement of all the data in test_data
        ei_terms_df: pd.DataFrame
            pandas dataframe containing the values of calculations associated with ei for the parameter sets

        Notes
        -----
        This function also sets sim_data.acq to the expected improvement
        """
        # Call instance of expected improvement class
        ei_class = Expected_Improvement(
            ep_bias,
            sim_data.gp_mean,
            sim_data.gp_covar,
            exp_data,
            best_error_metrics,
            self.seed,
            None,
        )
        # Call correct method of ei calculation
        ei, ei_terms_df = ei_class.type_1()
        # Add ei data to validation data class
        sim_data.acq = ei

        return ei, ei_terms_df

    def eval_ei_misc(self, misc_data, exp_data, ep_bias, best_error_metrics):
        """
        Evaluates GPBO acquisition function (EI) for miscellaneous parameter sets

        Parmaeters
        ----------
        misc_data: Data
            Data to evaluate ei for
        exp_data: Data
            The experimental data to evaluate ei with
        ep_bias: Exploration_Bias
            The exploration bias class
        best_error_metrics: tuple(float, np.ndarray, np.ndarray)
            The best error, best error parameter set, and  best_error_x values of the method. Hint: use calc_best_error()

        Returns
        -------
        ei: np.ndarray
            The expected improvement of all the data in test_data
        ei_terms_df: pd.DataFrame
            Pandas dataframe containing the values of calculations associated with ei for the parameter sets

        Raises
        ------
        AssertionError
            If any of the required parameters are missing or not of the correct type or value
        """
        assert isinstance(misc_data, Data), "misc_data must be type Data"
        assert isinstance(exp_data, Data), "exp_data must be type Data"
        assert isinstance(
            ep_bias, Exploration_Bias
        ), "ep_bias must be type Exploration_bias"
        assert (
            isinstance(best_error_metrics, tuple) and len(best_error_metrics) == 3
        ), "Error metric must be a tuple of length 3"
        ei, ei_terms_df = self.__eval_gp_ei(
            misc_data, exp_data, ep_bias, best_error_metrics
        )
        return ei, ei_terms_df

    def eval_ei_test(self, exp_data, ep_bias, best_error_metrics):
        """
        Evaluates GPBO acquisition function (EI) for testing parameter sets

        Parmaeters
        ----------
        exp_data: Data
            The experimental data to evaluate ei with
        ep_bias: Exploration_Bias
            The exploration bias class
        best_error_metrics: tuple(float, np.ndarray, np.ndarray)
            The best error, best error parameter set, and  best_error_x values of the method. Hint: use calc_best_error()

        Returns
        -------
        ei: np.ndarray
            The expected improvement of all the data in test_data
        ei_terms_df: pd.DataFrame
            Pandas dataframe containing the values of calculations associated with ei for the parameter sets

        Raises
        ------
        AssertionError
            If any of the required parameters are missing or not of the correct type or value
        """
        assert isinstance(self.test_data, Data), "self.test_data must be type Data"
        assert isinstance(exp_data, Data), "exp_data must be type Data"
        assert isinstance(
            ep_bias, Exploration_Bias
        ), "ep_bias must be type Exploration_bias"
        assert (
            isinstance(best_error_metrics, tuple) and len(best_error_metrics) == 3
        ), "Error metric must be a tuple of length 3"
        ei, ei_terms_df = self.__eval_gp_ei(
            self.test_data, exp_data, ep_bias, best_error_metrics
        )
        return ei, ei_terms_df

    def eval_ei_val(self, exp_data, ep_bias, best_error_metrics):
        """
        Evaluates GPBO acquisition function (EI) for validation parameter sets

        Parmaeters
        ----------
        exp_data: Data
            The experimental data to evaluate ei with
        ep_bias: Exploration_Bias
            The exploration bias class
        best_error_metrics: tuple(float, np.ndarray, np.ndarray)
            The best error, best error parameter set, and  best_error_x values of the method. Hint: use calc_best_error()

        Returns
        -------
        ei: np.ndarray
            The expected improvement of all the data in gp_val_data
        ei_terms_df: pd.DataFrame
            Pandas dataframe containing the values of calculations associated with ei for the parameter sets

        Raises
        ------
        AssertionError
            If any of the required parameters are missing or not of the correct type or value
        """
        assert isinstance(self.gp_val_data, Data), "self.gp_val_data must be type Data"
        assert isinstance(exp_data, Data), "exp_data must be type Data"
        assert isinstance(
            ep_bias, Exploration_Bias
        ), "ep_bias must be type Exploration_bias"
        assert (
            isinstance(best_error_metrics, tuple) and len(best_error_metrics) == 3
        ), "Error metric must be a tuple of length 3"
        ei, ei_terms_df = self.__eval_gp_ei(
            self.gp_val_data, exp_data, ep_bias, best_error_metrics
        )

        return ei, ei_terms_df

    def eval_ei_cand(self, exp_data, ep_bias, best_error_metrics):
        """
        Evaluates GPBO acquisition function (EI) for candidate parameter sets

        Parmaeters
        ----------
        exp_data: Data
            The experimental data to evaluate ei with
        ep_bias: Exploration_Bias
            The exploration bias class
        best_error_metrics: tuple(float, np.ndarray, np.ndarray)
            The best error, best error parameter set, and  best_error_x values of the method. Hint: use calc_best_error()

        Returns
        -------
        ei: np.ndarray
            The expected improvement of all the data in gp_val_data
        ei_terms_df: pd.DataFrame
            Pandas dataframe containing the values of calculations associated with ei for the parameter sets

        Raises
        ------
        AssertionError
            If any of the required parameters are missing or not of the correct type or value
        """
        assert isinstance(self.cand_data, Data), "self.cand_data must be type Data"
        assert isinstance(exp_data, Data), "exp_data must be type Data"
        assert isinstance(
            ep_bias, Exploration_Bias
        ), "ep_bias must be type Exploration_bias"
        assert (
            isinstance(best_error_metrics, tuple) and len(best_error_metrics) == 3
        ), "Error metric must be a tuple of length 3"
        ei, ei_terms_df = self.__eval_gp_ei(
            self.cand_data, exp_data, ep_bias, best_error_metrics
        )

        return ei, ei_terms_df

    def add_next_theta_to_train_data(self, theta_best_sse_data):
        """
        Adds parameter set which optimizes the acquisition function to the training data set

        Parameters
        ----------
        theta_best_sse_data: Data
            The class containing the data relavent to argmin(acq. func.) for a Type 1 (standard) GP

        Raises
        ------
        AssertionError
            If any of the required parameters are missing or not of the correct type or value

        Notes
        ------
        This function updates self.train_data.theta_vals, self.train_data.y_vals, and self.feature_train_data
        """
        assert self.train_data is not None, "self.train_data must be Data"
        assert isinstance(self.train_data, Data), "self.train_data must be Data"
        assert isinstance(theta_best_sse_data, Data), "theta_best_sse_data must be Data"
        assert all(
            isinstance(var, np.ndarray)
            for var in [self.train_data.theta_vals, self.train_data.y_vals]
        ), "self.train_data.theta_vals and self.train_data.y_vals must be np.ndarray"
        assert all(
            isinstance(var, np.ndarray)
            for var in [theta_best_sse_data.theta_vals, theta_best_sse_data.y_vals]
        ), "theta_best_sse_data.theta_vals and self.theta_best_sse_data.y_vals must be np.ndarray"
        # Update training theta, x, and y separately
        self.train_data.theta_vals = np.vstack(
            (self.train_data.theta_vals, theta_best_sse_data.theta_vals)
        )
        self.train_data.y_vals = np.concatenate(
            (self.train_data.y_vals, theta_best_sse_data.y_vals)
        )
        feature_train_data = self.featurize_data(self.train_data)

        # Reset training data feature array
        self.feature_train_data = feature_train_data


class Type_2_GP_Emulator(GP_Emulator):
    """
    The base class for Gaussian Processes
    Parameters

    Methods
    --------------
    __init__(*) : Constructor method
    get_dim_gp_data(): Defines the total dimension of input data used by the GP
    featurize_data(data): Collects the features of the GP into ndarray form from an instance of the Data class
    set_train_test_data(sep_fact, seed): Finds the simulation data to use as training/testing data
    __eval_gp_sse_var(data, method, exp_data, covar): Calculates the SSE mean and variance for a given input set
    eval_gp_sse_var_misc(misc_data, method, exp_data, covar): Evaluate the SSE mean and variance for miscellaneous data
    eval_gp_sse_var_test(method, exp_data, covar): Evaluate the SSE mean and variance for testing data
    eval_gp_sse_var_val(method, exp_data, covar): Evaluate the SSE mean and variance for validation data
    eval_gp_sse_var_cand(method, exp_data, covar): Evaluate the SSE mean and variance for candidate data
    calc_best_error(method, exp_data): Calculates the best error metrics for the GP
    __eval_gp_ei(sim_data, exp_data, ep_bias, best_error_metrics, method, sg_mc_samples): Evaluates the expected improvement for the GP
    eval_ei_misc(misc_data, exp_data, ep_bias, best_error_metrics, method, sg_mc_samples): Evaluates the expected improvement for miscellaneous data
    eval_ei_test(exp_data, ep_bias, best_error_metrics, method, sg_mc_samples): Evaluates the expected improvement for testing data
    eval_ei_val(exp_data, ep_bias, best_error_metrics, method, sg_mc_samples): Evaluates the expected improvement for validation data
    eval_ei_cand(exp_data, ep_bias, best_error_metrics, method, sg_mc_samples): Evaluates the expected improvement for candidate data
    add_next_theta_to_train_data(theta_best_data): Adds the next parameter set to the training data
    """

    # Class variables and attributes
    def __init__(
        self,
        gp_sim_data,
        gp_val_data,
        cand_data,
        train_data,
        test_data,
        kernel,
        lenscl,
        noise_std,
        outputscl,
        retrain_GP,
        set_seed,
        normalize,
        feature_train_data,
        feature_test_data,
        feature_val_data,
        feature_cand_data,
    ):
        """
        Parameters
        ----------
        gp_sim_data: Data,
            All simulation data for the GP
        gp_val_data: Data
            The validation data for the GP. None if not saving validation data
        cand_data: Data
            Candidate theta value for evaluation with GPBO_Driver.opt_with_scipy()
        train_data: Data
            The training data for the GP
        testing_data: Data
            The testing data for the GP
        kernel: Kernel_enum
            Determines which GP Kerenel to use
        lenscl: float or None
            Value of the lengthscale hyperparameter - None if hyperparameters will be updated during training
        noise_std: float, int
            The standard deviation of the noise
        outputscl: float or None
            Determines value of outputscale - None if hyperparameters will be updated during training
        retrain_GP: int
            Number of times to (re)train the GP. If 0, the GP is not trained and default/initial hyperparameters are used
        set_seed: int or None
            Random seed
        normalize: bool
            Determines whether data is standardized (with sklearn RobustScaler) before training
        feature_train_data: np.ndarray
            The feature data for the training data in ndarray form
        feature_test_data: np.ndarray
            The feature data for the testing data in ndarray form
        feature_val_data: np.ndarray
            The feature data for the validation data in ndarray form
        feature_cand_data: np.ndarray
            The feature data for the candidate theta data in ndarray. Used with GPBO_Driver.__opt_with_scipy()

        Raises
        ------
        AssertionError
            If any of the required parameters are missing or not of the correct type or value
        """
        # Constructor method
        # Inherit objects from GP_Emulator Base Class
        super().__init__(
            gp_sim_data,
            gp_val_data,
            cand_data,
            kernel,
            lenscl,
            noise_std,
            outputscl,
            retrain_GP,
            set_seed,
            normalize,
            feature_train_data,
            feature_test_data,
            feature_val_data,
            feature_cand_data,
        )
        # Set training and testing data as child class specific objects
        assert (
            isinstance(train_data, Data) or train_data is None
        ), "train_data must be instance of Data or None"
        assert (
            isinstance(test_data, Data) or train_data is None
        ), "test_data must be instance of Data or None"

        self.train_data = train_data
        self.test_data = test_data
        self.train_data_init = (
            None  # This will be populated with the first set of training thetas
        )

    def get_dim_gp_data(self):
        """
        Defines the total dimension of input data used by the GP

        Returns
        -------
        dim_gp_data: int
            Tthe cardinality of GP input data

        Raises
        ------
        AssertionError
            If any of the required parameters are missing or not of the correct type or value
        """
        assert isinstance(
            self.gp_sim_data, Data
        ), "self.gp_sim_data must be instance of Data"
        assert np.all(
            self.gp_sim_data.x_vals is not None
        ), "self.gp_sim_data.x_vals and self.gp_sim_data.theta_vals must exist!"
        assert np.all(
            self.gp_sim_data.theta_vals is not None
        ), "self.gp_sim_data.x_vals and self.gp_sim_data.theta_vals must exist!"

        # Number of theta dimensions + number of x dimensions
        dim_gp_data = int(
            self.gp_sim_data.get_dim_x_vals() + self.gp_sim_data.get_dim_theta()
        )

        return dim_gp_data

    def featurize_data(self, data):
        """
        Collects the features of the GP into ndarray form from an instance of the Data class

        Parameters
        -----------
        data: Data
            Data to evaluate GP for containing at least data.theta_vals and data.x_vals

        Returns
        --------
        feature_eval_data: np.ndarray
            The feature data for the GP

        Raises
        ------
        AssertionError
            If any of the required parameters are missing or not of the correct type or value

        """
        assert isinstance(data, Data), "data must be instance of Data"
        assert np.all(
            data.x_vals is not None
        ), "data.x_vals and data.theta_vals must exist!"
        assert np.all(
            data.theta_vals is not None
        ), "data.x_vals and data.theta_vals must exist!"

        # Assign feature evaluation data as theta and x values. Create empty list to store gp approximations
        feature_eval_data = np.concatenate((data.theta_vals, data.x_vals), axis=1)

        return feature_eval_data

    def set_train_test_data(self, sep_fact, set_seed):
        """
        Splits the simulation data into GP training/testing data

        Parameters
        ----------
        sep_fact: float or int
            The separation factor that decides what percentage of data will be training data. Between 0 and 1.
        set_seed: int or None
            Determines seed for randomizations. None if seed is random

        Returns
        -------
        train_data: Data
            Contains all input/output data and bounds for GP training data
        test_data: Data
            Contains all input/output data and bounds for GP testing data

        Raises
        ------
        AssertionError
            If any of the required parameters are missing or not of the correct type or value

        Notes
        -----
        Sets self.train_data, self.test_data, self.feature_train_data, self.feature_test_data, and self.feature_val_data
        """
        assert isinstance(
            sep_fact, (float, int)
        ), "Separation factor must be float or int > 0"
        assert 0 < sep_fact <= 1, "sep_fact must be > 0 and less than or equal to 1!"
        assert isinstance(set_seed, int), "seed must be int!"
        assert isinstance(
            self.gp_sim_data, Data
        ), "self.gp_sim_data must be instance of Data"
        assert np.all(
            self.gp_sim_data.x_vals is not None
        ), "Must have simulation x, theta, and y data to create train/test data"
        assert np.all(
            self.gp_sim_data.theta_vals is not None
        ), "Must have simulation x, theta, and y data to create train/test data"
        assert np.all(
            self.gp_sim_data.y_vals is not None
        ), "Must have simulation x, theta, and y data to create train/test data"
        assert np.all(
            self.gp_sim_data.bounds_x is not None
        ), "Must have simulation x bounds to create train/test data"
        assert np.all(
            self.gp_sim_data.bounds_theta is not None
        ), "Must have simulation theta bounds to create train/test data"

        # Find train indeces
        train_idx, test_idx = self.gp_sim_data.train_test_idx_split()

        # Find unique theta_values
        unique_theta_vals = self.gp_sim_data.get_unique_theta()

        # Check which rows in theta_vals match the rows in Theta_unique based on theta_idx
        train_mask = np.isin(self.gp_sim_data.theta_vals, unique_theta_vals[train_idx])
        test_mask = np.isin(
            self.gp_sim_data.theta_vals, unique_theta_vals[train_idx], invert=True
        )

        # Get the indices of the matching rows
        train_rows_idx = np.all(train_mask, axis=1)
        test_rows_idx = np.all(test_mask, axis=1)

        # Use the indices to select the specific rows from theta_vals
        # Set training data and set it as an instance of the data class
        theta_train = self.gp_sim_data.theta_vals[train_rows_idx]
        x_train = self.gp_sim_data.x_vals[train_rows_idx]
        y_train = self.gp_sim_data.y_vals[train_rows_idx]
        train_data = Data(
            theta_train,
            x_train,
            y_train,
            None,
            None,
            None,
            None,
            None,
            self.gp_sim_data.bounds_theta,
            self.gp_sim_data.bounds_x,
            sep_fact,
            set_seed,
        )
        self.train_data = train_data

        # Get test data and set it as an instance of the data class
        theta_test = self.gp_sim_data.theta_vals[test_rows_idx]
        x_test = self.gp_sim_data.x_vals[test_rows_idx]
        y_test = self.gp_sim_data.y_vals[test_rows_idx]
        test_data = Data(
            theta_test,
            x_test,
            y_test,
            None,
            None,
            None,
            None,
            None,
            self.gp_sim_data.bounds_theta,
            self.gp_sim_data.bounds_x,
            sep_fact,
            set_seed,
        )
        self.test_data = test_data

        # Set training and validation data features in GP_Emulator base class
        feature_train_data = self.featurize_data(train_data)
        feature_test_data = self.featurize_data(test_data)

        self.feature_train_data = feature_train_data
        self.feature_test_data = feature_test_data

        if self.gp_val_data is not None:
            feature_val_data = self.featurize_data(self.gp_val_data)
            self.feature_val_data = feature_val_data

        # Set the initial training data for the GP Emulator upon creation
        if self.train_data_init is None:
            self.train_data_init = feature_train_data

        return train_data, test_data

    def __eval_gp_sse_var(self, data, method, exp_data, covar=False):
        """
        Evaluates GP model sse and sse (co)variance for emulator GPBO

        Parameters
        ----------
        data: Data
            Parameter sets you want to evaluate the sse and sse variance for
        method: GPBO_Methods
            Contains data for methods
        exp_data: Data
            The experimental data of the class. Must contain exp_data.x_vals and exp_data.y_vals
        covar: bool, default False
            Determines whether covariance (True) or variance (False) of sse is returned with the gp mean

        Returns
        --------
        sse_mean: tensor
            The sse derived from gp_mean evaluated over all state points
        var_return: tensor
            The sse (co)variance derived from the GP model's variance evaluated over all state points

        Raises
        ------
        AssertionError
            If covar is not a boolean

        Notes
        ------
        Also populates data.sse, data.sse_var, and data.sse_covar

        """
        assert isinstance(covar, bool), "covar must be bool!"

        # Find length of theta and number of unique x in data arrays
        len_theta = data.get_num_theta()
        len_x = len(data.get_unique_x())
        # Infer number of thetas
        num_uniq_theta = int(len_theta / len_x)

        # Reshape y_sim into n_theta rows x n_x columns
        indices = np.arange(0, len_theta, len_x)
        n_blocks = len(indices)
        # Slice y_sim into blocks of size len_x and calculate squared errors for each block
        gp_mean_resh = data.gp_mean.reshape(n_blocks, len_x)
        block_errors = gp_mean_resh - exp_data.y_vals[np.newaxis, :]
        residuals = block_errors.reshape(data.gp_covar.shape[0], -1)
        # Sum squared errors for each block
        sse_mean_org = np.sum((block_errors) ** 2, axis=1)
        sse_mean = sse_mean_org.flatten()

        # Calculate the sse variance. This SSE_variance CAN'T be negative
        sse_var_all = (
            2 * np.trace(data.gp_covar**2) + 4 * residuals.T @ data.gp_covar @ residuals
        )

        # Calculate individual variances Var(SSE[t1]), and Var(SSE[t2])
        if num_uniq_theta == 1:
            sse_var = sse_var_all
            sse_covar = sse_var
        else:
            sse_var = np.zeros(n_blocks)
            for i in range(n_blocks):
                # Get section of covariance matrix that corresponds to the covariance of the different thetas
                covar_t_t = data.gp_covar[
                    i * len_x : (i + 1) * len_x, i * len_x : (i + 1) * len_x
                ]
                # Get row of block error corresponding to this matrix
                res_theta = block_errors[i].reshape(-1, 1)
                # Calculate Variance
                sse_var[i] = (
                    2 * np.trace(covar_t_t**2) + 4 * res_theta.T @ covar_t_t @ res_theta
                )
            if num_uniq_theta == 2 and covar == True:
                sse_covar = sse_var_all
            else:
                sse_covar = None

        # Set class parameters
        data.sse = sse_mean
        data.sse_var = sse_var
        data.sse_covar = sse_covar

        if covar == False:
            var_return = data.sse_var
        else:
            var_return = data.sse_covar

        return sse_mean, var_return

    def eval_gp_sse_var_misc(self, misc_data, method, exp_data, covar=False):
        """
        Evaluates GP model sse and sse (co)variance for emulator GPBO for miscellaneous data

        Parameters
        ----------
        misc_data:
            Data parameter sets you want to evaluate the sse and sse variance for
        method: GPBO_Methods
            Contains data for methods
        exp_data: Data
            The experimental data of the class. Must contain exp_data.x_vals and exp_data.y_vals
        covar: bool, default False
            Determines whether covariance (True) or variance (False) of sse is returned with the gp mean

        Returns
        --------
        misc_sse_mean: tensor
            The sse derived from gp_mean evaluated over all state points
        misc_sse_var: tensor
            The sse (co)variance derived from the GP model's variance evaluated over all state points

        Raises
        ------
        AssertionError
            If any of the required parameters are missing or not of the correct type or value
        """
        assert isinstance(
            method, GPBO_Methods
        ), "method must be instance of GPBO_Methods class"
        assert all(
            isinstance(var, Data) for var in [misc_data, exp_data]
        ), "misc_data and exp_data must be type Data"
        assert np.all(
            misc_data.x_vals is not None
        ), "misc_data.x_vals and misc_data.theta_vals must exist!"
        assert np.all(
            misc_data.theta_vals is not None
        ), "misc_data.x_vals and misc_data.theta_vals must exist!"
        assert np.all(
            misc_data.gp_mean is not None
        ), "misc_data.gp_mean and misc_data.gp_var must exist. Hint: Use eval_gp_mean_var_misc()"
        assert np.all(
            misc_data.gp_var is not None
        ), "misc_data.gp_mean and misc_data.gp_var must exist. Hint: Use eval_gp_mean_var_misc()"
        assert np.all(
            exp_data.x_vals is not None
        ), "exp_data.x_vals and exp_data.y_vals must exist!"
        assert np.all(
            exp_data.y_vals is not None
        ), "exp_data.x_vals and exp_data.y_vals must exist!"

        misc_sse_mean, misc_sse_var = self.__eval_gp_sse_var(
            misc_data, method, exp_data, covar
        )

        return misc_sse_mean, misc_sse_var

    def eval_gp_sse_var_test(self, method, exp_data, covar=False):
        """
        Evaluates GP model sse and sse (co)variance for emulator GPBO for GP testing data

        Parameters
        ----------
        method: GPBO_Methods
            Contains data for methods
        exp_data: Data
            The experimental data of the class. Must contain exp_data.x_vals and exp_data.y_vals
        covar: bool, default False
            Determines whether covariance (True) or variance (False) of sse is returned with the gp mean

        Returns
        --------
        test_sse_mean: tensor
            The sse derived from gp_mean evaluated over all state points
        test_sse_var: tensor
            The sse (co)variance derived from the GP model's variance evaluated over all state points
        """

        assert isinstance(
            method, GPBO_Methods
        ), "method must be instance of GPBO_Methods class"
        assert all(
            isinstance(var, Data) for var in [self.test_data, exp_data]
        ), "self.test_data and exp_data must be type Data"
        assert np.all(
            self.test_data.x_vals is not None
        ), "test_data.x_vals and test_data.theta_vals must exist!"
        assert np.all(
            self.test_data.theta_vals is not None
        ), "misc_data.x_vals and test_data.theta_vals must exist!"
        assert np.all(
            self.test_data.gp_mean is not None
        ), "test_data.gp_mean and test_data.gp_var must exist. Hint: Use eval_gp_mean_var_test()"
        assert np.all(
            self.test_data.gp_var is not None
        ), "test_data.gp_mean and test_data.gp_var must exist. Hint: Use eval_gp_mean_var_test()"
        assert np.all(
            exp_data.x_vals is not None
        ), "exp_data.x_vals and exp_data.y_vals must exist!"
        assert np.all(
            exp_data.y_vals is not None
        ), "exp_data.x_vals and exp_data.y_vals must exist!"

        test_sse_mean, test_sse_var = self.__eval_gp_sse_var(
            self.test_data, method, exp_data, covar
        )

        return test_sse_mean, test_sse_var

    def eval_gp_sse_var_val(self, method, exp_data, covar=False):
        """
        Evaluates GP model sse and sse (co)variance for emulator GPBO for GP validation data

        Parameters
        ----------
        method: GPBO_Methods
            Contains data for methods
        exp_data: Data
            The experimental data of the class. Must contain exp_data.x_vals and exp_data.y_vals
        covar: bool, default False
            Determines whether covariance (True) or variance (False) of sse is returned with the gp mean

        Returns
        --------
        val_sse_mean: tensor
            The sse derived from gp_mean evaluated over all state points
        val_sse_var: tensor
            The sse (co)variance derived from the GP model's variance evaluated over all state points

        Raises
        ------
        AssertionError
            If any of the required parameters are missing or not of the correct type or value
        """
        assert isinstance(
            method, GPBO_Methods
        ), "method must be instance of GPBO_Methods class"
        assert all(
            isinstance(var, Data) for var in [self.gp_val_data, exp_data]
        ), "self.gp_val_data and exp_data must be type Data"
        assert np.all(
            self.gp_val_data.x_vals is not None
        ), "gp_val_data.x_vals and gp_val_data.theta_vals must exist!"
        assert np.all(
            self.gp_val_data.theta_vals is not None
        ), "misc_data.x_vals and gp_val_data.theta_vals must exist!"
        assert np.all(
            self.gp_val_data.gp_mean is not None
        ), "gp_val_data.gp_mean and gp_val_data.gp_var must exist. Hint: Use eval_gp_mean_var_val()"
        assert np.all(
            self.gp_val_data.gp_var is not None
        ), "gp_val_data.gp_mean and gp_val_data.gp_var must exist. Hint: Use eval_gp_mean_var_val()"
        assert np.all(
            exp_data.x_vals is not None
        ), "exp_data.x_vals and exp_data.y_vals must exist!"
        assert np.all(
            exp_data.y_vals is not None
        ), "exp_data.x_vals and exp_data.y_vals must exist!"

        val_sse_mean, val_sse_var = self.__eval_gp_sse_var(
            self.gp_val_data, method, exp_data, covar
        )

        return val_sse_mean, val_sse_var

    def eval_gp_sse_var_cand(self, method, exp_data, covar=False):
        """
        Evaluates GP model sse and sse (co)variance for emulator GPBO for GP candidate parameter set data

        Parameters
        ----------
        method: GPBO_Methods
            Contains data for methods
        exp_data: Data
            The experimental data of the class. Must contain exp_data.x_vals and exp_data.y_vals
        covar: bool, default False
            Determines whether covariance (True) or variance (False) of sse is returned with the gp mean

        Returns
        --------
        cand_sse_mean: tensor
            The sse derived from gp_mean evaluated over all state points
        cand_sse_var: tensor
            The sse (co)variance derived from the GP model's variance evaluated over all state points
        """
        assert isinstance(
            method, GPBO_Methods
        ), "method must be instance of GPBO_Methods class"
        assert all(
            isinstance(var, Data) for var in [self.cand_data, exp_data]
        ), "self.cand_data and exp_data must be type Data"
        assert np.all(
            self.cand_data.x_vals is not None
        ), "cand_data.x_vals and cand_data.theta_vals must exist!"
        assert np.all(
            self.cand_data.theta_vals is not None
        ), "misc_data.x_vals and cand_data.theta_vals must exist!"
        assert np.all(
            self.cand_data.gp_mean is not None
        ), "cand_data.gp_mean and cand_data.gp_var must exist. Hint: Use eval_gp_mean_var_val()"
        assert np.all(
            self.cand_data.gp_var is not None
        ), "cand_data.gp_mean and cand_data.gp_var must exist. Hint: Use eval_gp_mean_var_val()"
        assert np.all(
            exp_data.x_vals is not None
        ), "exp_data.x_vals and exp_data.y_vals must exist!"
        assert np.all(
            exp_data.y_vals is not None
        ), "exp_data.x_vals and exp_data.y_vals must exist!"

        cand_sse_mean, cand_sse_var = self.__eval_gp_sse_var(
            self.cand_data, method, exp_data, covar
        )

        return cand_sse_mean, cand_sse_var

    def calc_best_error(self, method, exp_data):
        """
        Calculates the best error of the model (sse) and squared error for each state point x (squared error)

        Parameters
        ----------
        method: GPBO_Methods
            Class containing method information
        exp_data: Data
            Experimental data. Must contain exp_data.x_vals, exp_data.theta_vals, and exp_data.y_vals

        Returns
        -------
        best_error: float
            The best error (sse) of the method
        be_theta: np.ndarray
            The parameter set associated with the best error value
        best_sq_error: np.ndarray
            Array of squared errors for each value of x
        org_train_idcs: list(int)
            The original training indices of be_theta

        Raises
        ------
        AssertionError
            If any of the required parameters are missing or not of the correct type or value
        """
        assert isinstance(
            method, GPBO_Methods
        ), "method must be instance of GPBO_Methods class"
        assert all(
            isinstance(var, Data) for var in [self.train_data, exp_data]
        ), "self.tain_data and exp_data must be type Data"
        assert np.all(
            self.train_data.x_vals is not None
        ), "self.train_data.x_vals, self.train_data.theta_vals, and self.train_data.y_vals must exist!"
        assert np.all(
            self.train_data.theta_vals is not None
        ), "self.train_data.x_vals, self.train_data.theta_vals, and self.train_data.y_vals must exist!"
        assert np.all(
            self.train_data.y_vals is not None
        ), "self.train_data.x_vals, self.train_data.theta_vals, and self.train_data.y_vals must exist!"
        assert np.all(
            exp_data.x_vals is not None
        ), "exp_data.x_vals and exp_data.y_vals must exist!"
        assert np.all(
            exp_data.y_vals is not None
        ), "exp_data.x_vals and exp_data.y_vals must exist!"

        # Find length of theta and x in data arrays
        len_theta = self.train_data.get_num_theta()
        len_x = len(self.train_data.get_unique_x())

        # #Reshape y_sim into n_theta rows x n_x columns
        indices = np.arange(0, len_theta, len_x)
        n_blocks = len(indices)
        # Slice y_sim into blocks of size len_x and calculate squared errors for each block
        train_y_resh = self.train_data.y_vals.reshape(n_blocks, len_x)
        ind_errors = (train_y_resh - exp_data.y_vals[np.newaxis, :]) ** 2

        # Sum squared errors for each block
        sse_vals = np.sum(ind_errors, axis=1)
        sse_train_vals = sse_vals.flatten()

        # List to array
        be_theta = self.train_data.theta_vals[int(np.argmin(sse_train_vals) * len_x)]
        org_train_idcs = [
            int(np.argmin(sse_train_vals) * len_x),
            int((np.argmin(sse_train_vals) + 1) * len_x),
        ]

        # Best error is the minimum of these values
        best_error = np.amin(sse_train_vals)
        best_sq_error = ind_errors[np.argmin(sse_vals)]

        return best_error, be_theta, best_sq_error, org_train_idcs

    def __eval_gp_ei(
        self,
        sim_data,
        exp_data,
        ep_bias,
        best_error_metrics,
        method,
        sg_mc_samples=2000,
    ):
        """
        Evaluates the (EI) acquisition function for a given data set

        Parmaeters
        ----------
        sim_data: Data
            Data to evaluate ei for
        exp_data: Data
            The experimental data to evaluate ei with
        ep_bias: Exploration_Bias, The exploration bias class
        best_error_metrics: tuple(float, np.ndarray, np.ndarray)
            the best error (sse), best error parameter set, and best_error_x (squared error) values of the method. Hint: use calc_best_error()
        method: Method class
            Method for GP Emulation
        sg_mc_samples: int, default 2000
            Number of samples to use for the Tasmanian sparse grid or Monte Carlo approaches

        Returns
        -------
        ei: np.ndarray
            The expected improvement of all the data in sim_data
        ei_terms_df: pd.DataFrame
            Pandas dataframe containing the values of calculations associated with ei for the parameter sets

        Raises
        ------
        AssertionError
            If any of the required parameters are missing or not of the correct type or value

        Note:
        -----
        This function also sets sim_data.acq to the expected improvement values
        """
        assert (
            6 >= method.method_name.value >= 3
        ), "Must be using method 2A, 2B, 2C, or 2D"
        # Set sparse grid depth if applicable
        if method.sparse_grid == True or method.mc == True:
            assert (
                isinstance(sg_mc_samples, int) and sg_mc_samples > 0
            ), "sg_mc_samples must be positive int for sparse grid and Monte Carlo methods"
        # Call instance of expected improvement class
        ei_class = Expected_Improvement(
            ep_bias,
            sim_data.gp_mean,
            sim_data.gp_covar,
            exp_data,
            best_error_metrics,
            self.seed,
            sg_mc_samples,
        )
        # Call correct method of ei calculation
        ei, ei_terms_df = ei_class.type_2(method)
        # Add ei data to validation data class
        sim_data.acq = ei

        return ei, ei_terms_df

    def eval_ei_misc(
        self,
        misc_data,
        exp_data,
        ep_bias,
        best_error_metrics,
        method,
        sg_mc_samples=2000,
    ):
        """
        Evaluates the (EI) acquisition function for a miscellaneous data set

        Parmaeters
        ----------
        sim_data: Data
            Data to evaluate ei for
        exp_data: Data
            The experimental data to evaluate ei with
        ep_bias: Exploration_Bias
            The exploration bias class
        best_error_metrics: tuple(float, np.ndarray, np.ndarray)
            The best error (sse), best error parameter set, and best_error_x (squared error) values of the method. Hint: use calc_best_error()
        method: Method class
            Method for GP Emulation
        sg_mc_samples: int, default 2000
            Number of samples to use for the Tasmanian sparse grid or Monte Carlo approaches

        Returns
        -------
        ei: np.ndarray
            The expected improvement of all the data in misc_data
        ei_terms_df: pd.DataFrame
            Pandas dataframe containing the values of calculations associated with ei for the parameter sets

        Raises
        ------
        AssertionError
            If any of the required parameters are missing or not of the correct type or value

        Notes
        -----
        This function will fail for the sparse grid and Monte Carlo methods when more than one parameter set is used since it requires a single sample covariance matrix
        """
        assert isinstance(misc_data, Data), "misc_data must be type Data"
        assert isinstance(exp_data, Data), "exp_data must be type Data"
        assert isinstance(
            ep_bias, Exploration_Bias
        ), "ep_bias must be type Exploration_bias"
        assert (
            isinstance(best_error_metrics, tuple) and len(best_error_metrics) == 3
        ), "Error metric must be a tuple of length 3"
        assert isinstance(
            method, GPBO_Methods
        ), "method must be instance of GPBO_Methods"
        assert (
            6 >= method.method_name.value > 2
        ), "method must be Type 2. Hint: Must have method.method_name.value > 2"

        if method.method_name.value in [5, 6]:
            if len(misc_data.get_unique_theta()) > 1:
                raise ValueError(
                    "Sparse Grid and Monte Carlo methods require a single sample covariance matrix"
                )

        ei, ei_terms_df = self.__eval_gp_ei(
            misc_data, exp_data, ep_bias, best_error_metrics, method, sg_mc_samples
        )

        return ei, ei_terms_df

    def eval_ei_test(
        self, exp_data, ep_bias, best_error_metrics, method, sg_mc_samples=2000
    ):
        """
        Evaluates the (EI) acquisition function for a miscellaneous data set

        Parmaeters
        ----------
        sim_data: Data
            Data to evaluate ei for
        exp_data: Data
            The experimental data to evaluate ei with
        ep_bias: Exploration_Bias
            The exploration bias class
        best_error_metrics: tuple(float, np.ndarray, np.ndarray)
            The best error (sse), best error parameter set, and best_error_x (squared error) values of the method. Hint: use calc_best_error()
        method: Method class
            Method for GP Emulation
        sg_mc_samples: int, default 2000
            Number of samples to use for the Tasmanian sparse grid or Monte Carlo approaches

        Returns
        -------
        ei: np.ndarray
            The expected improvement of all the data in misc_data
        ei_terms_df: pd.DataFrame
            Pandas dataframe containing the values of calculations associated with ei for the parameter sets

        Raises
        ------
        AssertionError
            If any of the required parameters are missing or not of the correct type or value

        Notes
        -----
        This function will fail for the sparse grid and Monte Carlo methods when more than one parameter set is used since it requires a single sample covariance matrix
        """
        assert isinstance(self.test_data, Data), "self.test_data must be type Data"
        assert isinstance(exp_data, Data), "exp_data must be type Data"
        assert isinstance(
            ep_bias, Exploration_Bias
        ), "ep_bias must be type Exploration_bias"
        assert (
            isinstance(best_error_metrics, tuple) and len(best_error_metrics) == 3
        ), "Error metric must be a tuple of length 3"
        assert isinstance(
            method, GPBO_Methods
        ), "method must be instance of GPBO_Methods"
        assert (
            6 >= method.method_name.value > 2
        ), "method must be Type 2. Hint: Must have method.method_name.value > 2"
        if method.method_name.value in [5, 6]:
            if len(self.test_data.get_unique_theta()) > 1:
                raise ValueError(
                    "Sparse Grid and Monte Carlo methods require a single sample covariance matrix"
                )
        ei, ei_terms_df = self.__eval_gp_ei(
            self.test_data, exp_data, ep_bias, best_error_metrics, method, sg_mc_samples
        )

        return ei, ei_terms_df

    def eval_ei_val(
        self, exp_data, ep_bias, best_error_metrics, method, sg_mc_samples=2000
    ):
        """
        Evaluates gp acquisition function for validation data. In this case, ei

        Parmaeters
        ----------
        sim_data: Data
            Simualted data to evaluate ei for
        exp_data: Data
            The experimental data to evaluate ei with
        ep_bias: Exploration_Bias
            The exploration bias class
        best_error_metrics: tuple(float, np.ndarray, np.ndarray)
            The best error (sse), best error parameter set, and best_error_x (squared error) values of the method
        method: Method class
            Method for GP Emulation
        sg_mc_samples: int, default 2000
            Number of to use for the Tasmanian sparse grid or MC approaches

        Returns
        -------
        ei: np.ndarray,
            The expected improvement of all the data in gp_val_data
        ei_terms_df: pd.DataFrame
            Pandas dataframe containing the values of calculations associated with ei for the parameter sets

        Raises
        ------
        AssertionError
            If any of the required parameters are missing or not of the correct type or value
        """
        assert isinstance(self.gp_val_data, Data), "self.gp_val_data must be type Data"
        assert isinstance(exp_data, Data), "exp_data must be type Data"
        assert isinstance(
            ep_bias, Exploration_Bias
        ), "ep_bias must be type Exploration_bias"
        assert (
            isinstance(best_error_metrics, tuple) and len(best_error_metrics) == 3
        ), "best_error_metrics must be tuple of length 3"
        assert isinstance(
            method, GPBO_Methods
        ), "method must be instance of GPBO_Methods"
        assert (
            6 >= method.method_name.value > 2
        ), "method must be Type 2. Hint: Must have method.method_name.value > 2"

        if method.method_name.value in [5, 6]:
            if len(self.gp_val_data.get_unique_theta()) > 1:
                raise ValueError(
                    "Sparse Grid and Monte Carlo methods require a single sample covariance matrix"
                )

        ei, ei_terms_df = self.__eval_gp_ei(
            self.gp_val_data,
            exp_data,
            ep_bias,
            best_error_metrics,
            method,
            sg_mc_samples,
        )

        return ei, ei_terms_df

    def eval_ei_cand(
        self, exp_data, ep_bias, best_error_metrics, method, sg_mc_samples=2000
    ):
        """
        Evaluates gp acquisition function for the candidate theta data. In this case, ei

        Parmaeters
        ----------
        sim_data: Data
            Simualted data to evaluate ei for
        exp_data: Data
            The experimental data to evaluate ei with
        ep_bias: Exploration_Bias
            The exploration bias class
        best_error_metrics: tuple(float, np.ndarray, np.ndarray)
            The best error (sse), best error parameter set, and best_error_x (squared error) values of the method
        method: Method class
            Method for GP Emulation
        sg_mc_samples: int, default 2000
            Number of to use for the Tasmanian sparse grid or MC approaches

        Returns
        -------
        ei: np.ndarray
            The expected improvement of all the data in candidate feature
        ei_terms_df: pd.DataFrame
            Pandas dataframe containing the values of calculations associated with ei for the parameter sets

        Raises
        ------
        AssertionError
            If any of the required parameters are missing or not of the correct type or value
        """
        assert isinstance(self.cand_data, Data), "self.cand_data must be type Data"
        assert isinstance(exp_data, Data), "exp_data must be type Data"
        assert isinstance(
            ep_bias, Exploration_Bias
        ), "ep_bias must be type Exploration_bias"
        assert (
            isinstance(best_error_metrics, tuple) and len(best_error_metrics) == 3
        ), "best_error_metrics must be tuple of length 3"
        assert isinstance(
            method, GPBO_Methods
        ), "method must be instance of GPBO_Methods"
        assert (
            6 >= method.method_name.value > 2
        ), "method must be Type 2. Hint: Must have method.method_name.value > 2"

        if method.method_name.value in [5, 6]:
            if len(self.cand_data.get_unique_theta()) > 1:
                raise ValueError(
                    "Sparse Grid and Monte Carlo methods require a single sample covariance matrix"
                )

        ei, ei_terms_df = self.__eval_gp_ei(
            self.cand_data, exp_data, ep_bias, best_error_metrics, method, sg_mc_samples
        )

        return ei, ei_terms_df

    def add_next_theta_to_train_data(self, theta_best_data):
        """
        Adds parameter set which optimizes the acquisition function to the training data set

        Parameters
        ----------
        theta_best_data: Data
            The class containing the data relavent to argmin(acq. func.) for a Type 1 (standard) GP

        Raises
        ------
        AssertionError
            If any of the required parameters are missing or not of the correct type or value

        Notes
        ------
        This function updates self.train_data.theta_vals, self.train_data.x_vals, self.train_data.y_vals, and self.feature_train_data
        """
        assert self.train_data is not None, "self.train_data must be Data"
        assert isinstance(self.train_data, Data), "self.train_data must be Data"
        assert isinstance(theta_best_data, Data), "theta_best_data must be Data"
        assert all(
            isinstance(var, np.ndarray)
            for var in [self.train_data.theta_vals, self.train_data.y_vals]
        ), "self.train_data.theta_vals and self.train_data.y_vals must be np.ndarray"
        assert all(
            isinstance(var, np.ndarray)
            for var in [theta_best_data.theta_vals, theta_best_data.y_vals]
        ), "self.train_data.theta_vals and self.train_data.y_vals must be np.ndarray"

        # Update training theta, x, and y separately
        self.train_data.theta_vals = np.vstack(
            (self.train_data.theta_vals, theta_best_data.theta_vals)
        )
        self.train_data.x_vals = np.vstack(
            (self.train_data.x_vals, theta_best_data.x_vals)
        )
        self.train_data.y_vals = np.concatenate(
            (self.train_data.y_vals, theta_best_data.y_vals)
        )
        feature_train_data = self.featurize_data(self.train_data)

        # Reset training data feature array
        self.feature_train_data = feature_train_data


##Again, composition instead of inheritance
class Expected_Improvement:
    """
    The base class for acquisition functions
    Parameters

    Methods
    --------------
    __init__(*): Constructor method
    __set_sg_def(dim): Sets the sparse grid depth
    __set_rand_vars(mean, covar): Sets random variables for MC integration
    type_1(): Calculates the expected improvement for Type 1 (standard) GPBO
    type_2(method): Calculates the expected improvement for Type 2 (emulator) GPBO
    __calc_ei_emulator(gp_mean, gp_var, y_target): Calculates the expected improvement for the independence approx.
    __calc_ei_log_emulator(gp_mean, gp_var, y_target): Calculates the expected improvement for the log independence approx.
    __ei_approx_ln_term(epsilon, gp_mean, gp_stdev, y_target): Calculates the integral for the log independence approx.
    __calc_ei_sparse(gp_mean, gp_var, y_target): Calculates the expected improvement for the sparse grid method
    __get_sparse_grids(dim, output=1,depth=10, rule="gauss-hermite-odd", verbose = False, alpha = 0): Gets the sparse grid
    __calc_ei_mc(gp_mean, gp_var, y_target): Calculates the expected improvement for the Monte Carlo method
    __bootstrap(pilot_sample, ns=100, alpha=0.05, seed = None): Bootstraps for the Monte Carlo method
    """

    def __init__(
        self,
        ep_bias,
        gp_mean,
        gp_covar,
        exp_data,
        best_error_metrics,
        set_seed,
        sg_mc_samples=2000,
    ):
        """
        Parameters
        ----------
        ep_bias: Exploration_Bias
            Class with information of exploration bias parameter
        gp_mean: tensor
            The GP model's mean
        gp_covar: tensor
            The GP model's covariance
        exp_data: Data
            The experimental data to evaluate ei with
        best_error_metrics: tuple(float, np.ndarray, np.ndarray)
            The best error, best error parameter set, and best_error_x values of the method. Hint: use calc_best_error()
        set_seed: int or None
            Determines seed for randomizations. None if seed is random
        sg_mc_samples: int, default 2000
            The number of points to use for the Tasmanian sparse grid and Monte Carlo
        """
        assert len(gp_mean) == len(
            gp_covar
        ), "gp_mean and gp_covar must be arrays of the same length"
        assert len(gp_covar.shape) == 2, "gp_covar must be a 2D array"
        assert (
            isinstance(best_error_metrics, tuple) and len(best_error_metrics) == 3
        ), "best_error_metrics must be a tuple of length 3"
        assert all(
            isinstance(arr, np.ndarray) for arr in (gp_mean, gp_covar, exp_data.y_vals)
        ), "gp_mean, gp_var, and exp_data.y_vals must be ndarrays"
        assert isinstance(
            ep_bias, Exploration_Bias
        ), "ep_bias must be instance of Exploration_Bias"
        assert isinstance(exp_data, Data), "exp_data must be instance of Data"
        assert isinstance(
            best_error_metrics[0], (float, int)
        ), "best_error_metrics[0] must be float or int. Calculate with GP_Emulator.calc_best_error()"
        assert isinstance(
            best_error_metrics[1], np.ndarray
        ), "best_error_metrics[1] must be np.ndarray"
        assert (
            isinstance(best_error_metrics[2], np.ndarray)
            or best_error_metrics[2] is None
        ), "best_error_metrics[2] must be np.ndarray (type 2 ei) or None (type 1 ei)"
        assert (
            isinstance(sg_mc_samples, int) or sg_mc_samples is None
        ), "sg_mc_samples must be int (MC and sparse grid) or None (other)"

        # Constructor method
        self.ep_bias = ep_bias
        self.gp_mean = gp_mean
        self.exp_data = exp_data
        self.seed = set_seed
        self.gp_covar = gp_covar
        self.gp_var = np.diag(gp_covar)
        self.best_error = best_error_metrics[0]
        self.be_theta = best_error_metrics[1]
        self.best_error_x = best_error_metrics[2]
        self.samples_mc_sg = sg_mc_samples

    def __set_sg_def(self, dim):
        """
        Sets the sparse grid depth based on the maximum number of samples

        Parameters
        ----------
        dim: int
            The number of dimensions in the sparse grid

        Returns
        -------
        depth: int
            The depth of the sparse grid
        """
        depth = 0
        num_points = 0
        # Compute the maximum depth based on the budget
        while num_points <= self.samples_mc_sg:
            depth += 1
            # Generate the global grid with the current depth
            grid_p = Tasmanian.makeGlobalGrid(
                dim, 1, depth, "qphyperbolic", "gauss-hermite-odd"
            )

            # Get the number of points on the grid
            num_points = grid_p.getNumPoints()

            # Check if the number of points exceeds the budget
            if num_points > self.samples_mc_sg:
                if depth > 1:
                    depth -= 1
                break
        return depth

    def __set_rand_vars(self, mean=None, covar=None):
        """
        Sets random variables for MC integration

        Parameters
        ----------
        mean: np.ndarray or None, default None
            The mean of the random variables
        covar: np.ndarray or None, default None
            The covariance of the random variables

        Returns
        ---------
        random_vars: np.ndarray
            Array of multivariate normal random variables
        """
        dim = len(self.exp_data.y_vals)
        mc_samples = self.samples_mc_sg  # Set 2000 MC samples
        # Use set seed for integration
        if self.seed is not None:
            np.random.seed(self.seed)
        else:
            # Always use the same seed if one is not set
            np.random.seed(1)

        eigvals, eigvecs = np.linalg.eigh(covar)

        # Get random standard variables
        rng = np.random.default_rng(self.seed)
        random_vars_stand = rng.multivariate_normal(
            np.zeros(dim), np.eye(dim), mc_samples
        )
        # If we have a mean and a variance
        if mean is not None or covar is not None:
            # Use the mvn function directly to get the random variables if matrix is Positive Definite
            if np.all(eigvals > 1e-7):
                random_vars = rng.multivariate_normal(
                    mean, np.real(covar), mc_samples, tol=1e-5, method="eigh"
                )
            # Otherwise, use the LDL decomposition
            else:
                lu, d, perm = scipy.linalg.ldl(
                    np.real(covar), lower=True
                )  # Use the lower part
                sqrt_d = np.sqrt(np.diag(d))[:, np.newaxis]
                random_vars = (
                    mean[:, np.newaxis] + lu[:, perm] @ (sqrt_d * random_vars_stand.T)
                ).T
                np.save("mean_mc.npy", mean)
                np.save("covar_mc.npy", covar)

        return random_vars

    def type_1(self):
        """
        Calculates expected improvement of type 1 (standard) GPBO given gp_mean, gp_var, and best_error data

        Returns
        -------
        ei: np.ndarray
            The expected improvement of the parameter set
        ei_term_df: pd.DataFrame
            Pandas dataframe containing the values of calculations associated with ei for the parameter set
        """
        columns = ["best_error", "z", "cdf", "pdf", "ei_term_1", "ei_term_2", "ei"]
        ei_term_df = pd.DataFrame(columns=columns)

        ei = np.zeros(len(self.gp_mean))

        for i in range(len(self.gp_mean)):
            pred_stdev = np.sqrt(self.gp_var[i])  # 1xn_test
            # Checks that all standard deviations are positive
            if pred_stdev > 0:
                # Calculates z-score based on Eq. 6b in Wang and Dowling (2022), COCHE
                z = (
                    self.best_error * self.ep_bias.ep_curr - self.gp_mean[i]
                ) / pred_stdev  # scaler
                # Calculates ei based on Eq. 6a in Wang and Dowling (2022), COCHE
                # Explotation term
                ei_term_1 = (
                    self.best_error * self.ep_bias.ep_curr - self.gp_mean[i]
                ) * norm.cdf(
                    z
                )  # scaler
                # Exploration Term
                ei_term_2 = pred_stdev * norm.pdf(z)  # scaler
                ei[i] = ei_term_1 + ei_term_2  # scaler

                # Create a temporary DataFrame for the current row
                row_data = pd.DataFrame(
                    [
                        [
                            self.best_error,
                            z,
                            norm.cdf(z),
                            norm.pdf(z),
                            ei_term_1,
                            ei_term_2,
                            ei[0],
                        ]
                    ],
                    columns=columns,
                )

            else:
                # Sets ei to zero if standard deviation is zero
                ei[i] = 0
                # Create a temporary DataFrame for the current row
                row_data = pd.DataFrame(
                    [[self.best_error, None, None, None, None, None, ei]],
                    columns=columns,
                )

            # Concatenate the temporary DataFrame with the main DataFrame
            ei_term_df = pd.concat(
                [ei_term_df.astype(row_data.dtypes), row_data], ignore_index=True
            )
        return ei, ei_term_df

    def type_2(self, method):
        """
        Calculates expected improvement of type 2 (emulator) GPBO

        Parameters
        ----------
        method: GPBO_Methods
            Fully defined methods class which determines which method will be used

        Returns
        -------
        ei: np.ndarray
            The expected improvement of the parameter set
        ei_term_df: pd.DataFrame
            Pandas dataframe containing the values of calculations associated with ei for the parameter set

        Raises
        ------
        AssertionError
            If any of the required parameters are missing or not of the correct type or value
        """
        ei_term_df = pd.DataFrame()
        assert isinstance(
            self.best_error_x, np.ndarray
        ), "best_error_metrics[1] must be np.ndarray for type 2 ei calculations"
        assert isinstance(method, GPBO_Methods), "method must be type GPBO_Methods"
        # Num thetas = #gp mean pts/number of x_vals for Type 2
        num_thetas = int(len(self.gp_mean) / self.exp_data.get_num_x_vals())
        # Define n as the number of x values
        n = self.exp_data.get_num_x_vals()
        # Initialize array of eis for eacch theta
        ei = np.zeros(num_thetas)

        # Loop over number of thetas in theta_val_set
        for i in range(num_thetas):  # 1 ei per theta and also 1 sse per theta
            # Get gp mean and var for each set of x values
            # for ei, ensure that a gp mean and gp_var corresponding to a certain theta are sent
            gp_mean_i = self.gp_mean[i * n : (i + 1) * n]
            gp_var_i = self.gp_var[i * n : (i + 1) * n]

            # Calculate ei for a given theta (ei for all x over each theta)

            if method.method_name.value == 3:  # 2A
                # Calculate ei for a given theta (ei for all x over each theta)
                ei[i], row_data = self.__calc_ei_emulator(
                    gp_mean_i, gp_var_i, self.exp_data.y_vals
                )

            elif method.method_name.value == 4:  # 2B
                ei[i], row_data = self.__calc_ei_log_emulator(
                    gp_mean_i, gp_var_i, self.exp_data.y_vals
                )

            elif method.method_name.value == 5:  # 2C
                ei[i], row_data = self.__calc_ei_sparse(
                    gp_mean_i, gp_var_i, self.exp_data.y_vals
                )

            elif method.method_name.value == 6:  # 2D
                ei[i], row_data = self.__calc_ei_mc(
                    gp_mean_i, gp_var_i, self.exp_data.y_vals
                )

            else:
                raise ValueError(
                    "method.method_name.value must be 3 (2A), 4 (2B), 5 (2C), or 6 (2D)"
                )

        # Concatenate the temporary DataFrame with the main DataFrame
        ei_term_df = pd.concat([ei_term_df, row_data], ignore_index=True)
        ei_term_df.columns = row_data.columns.tolist()

        return ei, ei_term_df

    def __calc_ei_emulator(self, gp_mean, gp_var, y_target):
        """
        Calculates the expected improvement of the emulator approach with an independence approximation (2A)

        Parameters
        ----------
        gp_mean: np.ndarray
            Model mean at state points (x) for a given parameter set
        gp_variance: np.ndarray
            Model variance at state points (x) for a given parameter set
        y_target: np.ndarray
            The expected value of the function from data or other source

        Returns
        -------
        ei_temp: np.ndarray
            The expected improvement for one parameter set
        row_data: pd.DataFrame
            Pandas dataframe containing the values of calculations associated with ei for the parameter set

        """
        # Create column names
        columns = [
            "bound_l",
            "bound_u",
            "cdf_l",
            "cdf_u",
            "eta_l",
            "eta_u",
            "psi_l",
            "psi_u",
            "ei_term1",
            "ei_term2",
            "ei_term3",
            "ei",
            "ei_total",
        ]

        # Initialize ei as all zeros
        ei = np.zeros(len(gp_var))
        # Create a mask for values where var > 0. Set a value of 1e-14?
        pos_stdev_mask = gp_var > 0

        # Assuming all standard deviations are not zero
        if np.any(pos_stdev_mask):
            # Get indices and values where stdev > 0
            valid_indices = np.where(pos_stdev_mask)[0]
            pred_stdev_val = np.sqrt(gp_var[valid_indices])
            gp_var_val = gp_var[valid_indices]
            gp_mean_val = gp_mean[valid_indices]
            y_target_val = y_target[valid_indices]
            best_errors_x = self.best_error_x[valid_indices]

            # If variance is close to zero this is important
            with np.errstate(divide="warn"):
                # Creates upper and lower bounds and described by Equation X in Manuscript
                bound_a = (
                    (y_target_val - gp_mean_val)
                    + np.sqrt(best_errors_x * self.ep_bias.ep_curr)
                ) / pred_stdev_val
                bound_b = (
                    (y_target_val - gp_mean_val)
                    - np.sqrt(best_errors_x * self.ep_bias.ep_curr)
                ) / pred_stdev_val
                bound_lower = np.minimum(bound_a, bound_b)
                bound_upper = np.maximum(bound_a, bound_b)

                # Creates EI terms in terms of Equation X in Manuscript
                ei_term1_comp1 = norm.cdf(bound_upper) - norm.cdf(bound_lower)
                ei_term1_comp2 = (best_errors_x * self.ep_bias.ep_curr) - (
                    y_target_val - gp_mean_val
                ) ** 2

                ei_term2_comp1 = 2 * (y_target_val - gp_mean_val) * pred_stdev_val
                ei_eta_upper = -np.exp(-(bound_upper**2) / 2) / np.sqrt(2 * np.pi)
                ei_eta_lower = -np.exp(-(bound_lower**2) / 2) / np.sqrt(2 * np.pi)
                ei_term2_comp2 = ei_eta_upper - ei_eta_lower

                ei_term3_comp1 = bound_upper * ei_eta_upper
                ei_term3_comp2 = bound_lower * ei_eta_lower

                ei_term3_comp3 = (1 / 2) * scipy.special.erf(bound_upper / np.sqrt(2))
                ei_term3_comp4 = (1 / 2) * scipy.special.erf(bound_lower / np.sqrt(2))

                ei_term3_psi_upper = ei_term3_comp1 + ei_term3_comp3
                ei_term3_psi_lower = ei_term3_comp2 + ei_term3_comp4

                ei_term1 = ei_term1_comp1 * ei_term1_comp2
                ei_term2 = ei_term2_comp1 * ei_term2_comp2
                ei_term3 = -gp_var_val * (ei_term3_psi_upper - ei_term3_psi_lower)

                # Set EI values of indecies where pred_stdev > 0
                ei[valid_indices] = ei_term1 + ei_term2 + ei_term3

            # The Ei is the sum of the ei at each value of x
            ei_temp = np.sum(ei)
            row_data_lists = pd.DataFrame(
                [
                    [
                        bound_lower,
                        bound_upper,
                        norm.cdf(bound_lower),
                        norm.cdf(bound_upper),
                        ei_eta_lower,
                        ei_eta_upper,
                        ei_term3_psi_lower,
                        ei_term3_psi_upper,
                        ei_term1,
                        ei_term2,
                        ei_term3,
                        ei,
                        ei_temp,
                    ]
                ],
                columns=columns,
            )
        else:
            ei_temp = 0
            row_data_lists = pd.DataFrame(
                [
                    [
                        "N/A",
                        "N/A",
                        "N/A",
                        "N/A",
                        "N/A",
                        "N/A",
                        "N/A",
                        "N/A",
                        "N/A",
                        "N/A",
                        "N/A",
                        "N/A",
                        ei_temp,
                    ]
                ],
                columns=columns,
            )

        row_data = row_data_lists.apply(
            lambda col: col.explode(ignore_index=True), axis=0
        ).reset_index(drop=True)

        return ei_temp, row_data

    def __calc_ei_log_emulator(self, gp_mean, gp_var, y_target):
        """
        Calculates the expected improvement of the emulator approach with a log-scaled independence approximation (2B)

        Parameters
        ----------
        gp_mean: np.ndarray
            Model mean at state points (x) for a given parameter set
        gp_variance: np.ndarray
            Model variance at state points (x) for a given parameter set
        y_target: np.ndarray
            The expected value of the function from data or other source

        Returns
        -------
        ei_temp: np.ndarray
            The expected improvement for one parameter set
        row_data: pd.DataFrame
            Pandas dataframe containing the values of calculations associated with ei for the parameter set
        """
        columns = [
            "best_error",
            "bound_l",
            "bound_u",
            "ei_term1",
            "ei_term2",
            "ei",
            "ei_total",
        ]

        # Initialize ei as all zeros
        ei = np.zeros(len(gp_var))

        # Create a mask for values where pred_stdev > 0
        pos_stdev_mask = gp_var > 0
        best_errors_x_all = np.log(self.best_error_x)

        # Assuming all standard deviations are not zero
        if np.any(pos_stdev_mask):
            # Get indices and values where stdev > 0
            valid_indices = np.where(pos_stdev_mask)[0]
            pred_stdev_val = np.sqrt(gp_var[valid_indices])
            gp_mean_val = gp_mean[valid_indices]
            y_target_val = y_target[valid_indices]
            best_errors_x = copy.deepcopy(best_errors_x_all)[valid_indices]
            best_errors_x[
                best_errors_x == 0
            ] += 1e-15  # Add a small value to any zero value to avoid problems in ei calculations
            # Important when stdev is close to 0
            with np.errstate(divide="warn"):
                # Creates upper and lower bounds and described by Alex Dowling's Derivation
                bound_a = (
                    (y_target_val - gp_mean_val)
                    + np.sqrt(np.exp(best_errors_x * self.ep_bias.ep_curr))
                ) / pred_stdev_val  # 1xn
                bound_b = (
                    (y_target_val - gp_mean_val)
                    - np.sqrt(np.exp(best_errors_x * self.ep_bias.ep_curr))
                ) / pred_stdev_val  # 1xn
                bound_lower = np.minimum(bound_a, bound_b)
                bound_upper = np.maximum(bound_a, bound_b)

                # Calculate EI
                args = (gp_mean_val, pred_stdev_val, y_target_val, self.ep_bias.ep_curr)
                ei_term_1 = (best_errors_x * self.ep_bias.ep_curr) * (
                    norm.cdf(bound_upper) - norm.cdf(bound_lower)
                )
                ei_term_2_out = np.array(
                    [
                        integrate.quad(
                            self.__ei_approx_ln_term, bl, bu, args=(gm, ps, yt)
                        )
                        for bl, bu, gm, ps, yt in zip(
                            bound_lower,
                            bound_upper,
                            gp_mean_val,
                            pred_stdev_val,
                            y_target_val,
                        )
                    ]
                )

                ei_term_2 = (-2) * ei_term_2_out[:, 0]
                term_2_abs_err = ei_term_2_out[:, 1]

                # Add ei values to correct indecies.
                ei[valid_indices] = ei_term_1 + ei_term_2

            # The Ei is the sum of the ei at each value of x
            ei_temp = np.sum(ei)
            row_data_lists = pd.DataFrame(
                [
                    [
                        best_errors_x,
                        bound_lower,
                        bound_upper,
                        ei_term_1,
                        ei_term_2,
                        ei,
                        ei_temp,
                    ]
                ],
                columns=columns,
            )
        else:
            ei_temp = 0
            row_data_lists = pd.DataFrame(
                [[best_errors_x_all, "N/A", "N/A", "N/A", "N/A", "N/A", ei_temp]],
                columns=columns,
            )

        row_data = row_data_lists.apply(
            lambda col: col.explode(ignore_index=True), axis=0
        ).reset_index(drop=True)

        return ei_temp, row_data

    def __ei_approx_ln_term(self, epsilon, gp_mean, gp_stdev, y_target):
        """
        Calculates the integrand of expected improvement intregral for the log independence approximation

        Parameters
        ----------
        epsilon: float
            The random variable over which we integrate
        gp_mean: np.ndarray
            GP model mean
        gp_stdev: np.ndarray
            GP model stdev
        y_target: np.ndarray
            The expected value of the function from data or other source

        Returns
        -------
        ei_term_2_integral: np.ndarray
            The expected improvement for term 2 of the GP model for method 2B
        """
        # Define inside term as the maximum of 1e-14 or abs((y_target - gp_mean - gp_stdev*epsilon))
        inside_term = max(1e-14, abs((y_target - gp_mean - gp_stdev * epsilon)))

        ei_term_2_integral = math.log(inside_term) * norm.pdf(epsilon)

        return ei_term_2_integral

    def __calc_ei_sparse(self, gp_mean, gp_var, y_target):
        """
        Calculates the expected improvement of the emulator approach with a sparse grid approach (2C)

        Parameters
        ----------
        gp_mean: np.ndarray
            Model mean at state points (x) for a given parameter set
        gp_var: np.ndarray
            Model variance at state points (x) for a given parameter set
        y_target: np.ndarray
            The expected value of the function from data or other source

        Returns
        -------
        ei_temp: np.ndarray
            The expected improvement for one parameter set
        row_data: pd.DataFrame
            Pandas dataframe containing the values of calculations associated with ei for the parameter set

        Notes
        -----
        To apply the sparse grid method on multiple parameter sets you must loop over each parameter set, calculate the posterior mean and variance, and then
        apply the sparse grid method to calculate EI for each parameter set.
        If the covariance matrix is not positive definite, the LDL decomposition is used instead of Cholesky factorization.
        """
        columns = ["best_error", "sse_temp", "improvement", "ei_total"]

        # Create a mask for values where pred_stdev >= 0 (Here approximation includes domain stdev >= 0)
        pos_stdev_mask = gp_var >= 0

        # Assuming all standard deviations are not zero
        if np.any(pos_stdev_mask):
            ndims = len(y_target)
            # Get indices and values where stdev > 0
            valid_indices = np.where(pos_stdev_mask)[0]
            gp_stdev_val = np.sqrt(gp_var[valid_indices])
            gp_mean_val = gp_mean[valid_indices]
            y_target_val = y_target[valid_indices]
            gp_mean_min_y = y_target_val - gp_mean_val

            # #Obtain Sparse Grid points and weights
            # Get maximum depth given number of points p
            sg_depth = self.__set_sg_def(ndims)
            points_p, weights_p = self.__get_sparse_grids(
                ndims, output=1, depth=sg_depth, rule="gauss-hermite-odd", verbose=False
            )

            # Diagonalize covariance matrix
            try:
                # As long as the covariance matrix is positive definite use Cholesky decomposition
                L = scipy.linalg.cholesky(np.real(self.gp_covar), lower=True)
            except:
                # If it is not, use LDL decomposition instead
                lu, d, perm = scipy.linalg.ldl(
                    np.real(self.gp_covar), lower=True
                )  # Use the upper part
                L = lu[:, perm] @ np.diag(np.sqrt(d))
                np.save("covar_sg.npy", self.gp_covar)

            transformed_points = L @ points_p.T
            gp_random_vars = self.gp_mean[:, np.newaxis] + np.sqrt(2) * (
                transformed_points
            )
            sse_temp = np.sum((y_target[:, np.newaxis] - gp_random_vars) ** 2, axis=0)
            # Apply max operator (equivalent to max[(best_error*ep) - SSE_Temp,0])
            error_diff = self.best_error * self.ep_bias.ep_curr - sse_temp
            # Smooth max improvement function
            improvement = (0.5) * (error_diff + np.sqrt(error_diff**2 + 1e-7))

            # Calculate EI_temp using vectorized operations
            ei_temp = (np.pi ** (-ndims / 2)) * np.dot(weights_p, improvement)

        else:
            ei_temp = 0
            sse_temp = "N/A"
            improvement = "N/A"

        row_data_lists = pd.DataFrame(
            [[self.best_error, sse_temp, improvement, ei_temp]], columns=columns
        )
        row_data = row_data_lists.apply(
            lambda col: col.explode(ignore_index=True), axis=0
        ).reset_index(drop=True)

        return ei_temp, row_data

    def __get_sparse_grids(
        self, dim, output=1, depth=10, rule="gauss-hermite-odd", verbose=False, alpha=0
    ):
        """
        This function builds a sparse grid

        Parameters
        -----------
        dim: int
            Sparse grids dimension
        output: int, default 1
            Output level for function that would be interpolated
        depth: int, default 10
            Depth level. Controls density of abscissa points. Uses qphyperbolic level system
        rule: str, default 'gauss-hermite-odd'
            Quadrature rule
        verbose: bool, default False
            Determines Whether or not plot of sparse grid is shown
        alpha: int, default 0
            Specifies $\alpha$ parameter for the integration weight $\rho(x)$

        Returns
        --------
        points_p: np.ndarray
            The sparse grid points
        weights_p: np.ndarray
            The Gauss-Hermite Quadrature Rule Weights

        Notes
        ------
        A figure shows a 2D sparse grid if verbose = True
        """
        # Get grid points and weights
        grid_p = Tasmanian.makeGlobalGrid(dim, output, depth, "qphyperbolic", rule)
        points_p = grid_p.getPoints()
        weights_p = grid_p.getQuadratureWeights()
        if verbose == True:
            # If verbose is true print the sparse grid
            for i in range(len(points_p)):
                plt.scatter(points_p[i, 0], points_p[i, 1])
                plt.title("Sparse Grid of " + rule.title(), fontsize=20)
                plt.xlabel(r"$ϵ$ Dimension 1", fontsize=20)
                plt.ylabel(r"$ϵ$ Dimension 2", fontsize=20)
            plt.show()
        return points_p, weights_p

    def __calc_ei_mc(self, gp_mean, gp_var, y_target):
        """
        Calculates the expected improvement of the emulator approach with a Monte Carlo approach (2D)

        Parameters
        ----------
        gp_mean: np.ndarray
            Model mean at state points x for a given parameter set
        gp_variance: np.ndarray
            Model variance at state points x for a given parameter set
        y_target: np.ndarray
            The expected value of the function from data or other source

        Returns
        -------
        ei_mean: np.ndarray
            The expected improvement for one parameter set
        row_data: pd.DataFrame
            Pandas dataframe containing the values of calculations associated with ei for the parameter set

        Note
        -----
        To apply the Monte Carlo method on multiple parameter sets you must loop over each parameter set, calculate the posterior mean and variance, and then
        apply the MC method to calculate EI for each parameter set.
        """
        # Set column names
        columns = [
            "best_error",
            "sse_temp",
            "improvement",
            "ci_lower",
            "ci_upper",
            "ei_total",
        ]

        # Calc EI
        # Create a mask for values where pred_stdev >= 0 (Here approximation includes domain stdev >= 0)
        pos_stdev_mask = gp_var >= 0

        # Assuming all standard deviations are not zero
        if np.any(pos_stdev_mask):
            # Set random variables for MC integration
            self.random_vars = self.__set_rand_vars(self.gp_mean, self.gp_covar)
            sse_temp = np.sum(
                (y_target[:, np.newaxis].T - self.random_vars) ** 2, axis=1
            )
            error_diff = self.best_error * self.ep_bias.ep_curr - sse_temp
            # Smooth max improvement function
            improvement = (0.5) * (
                error_diff + np.sqrt(error_diff**2 + 1e-7)
            ).reshape(-1, 1)
            # Flatten improvement
            ei_temp = improvement.flatten()

        else:
            ei_temp = 0
            sse_temp = "N/A"
            improvement = "N/A"

        # Calc monte carlo integrand for each theta and add it to the total
        ei_mean = np.average(ei_temp)  # y.sum()/len(y)
        # Note: Domain for random variable is 0-1, so V for MC is 1

        # Perform bootstrapping
        ci_interval = self.__bootstrap(ei_temp, ns=100, alpha=0.05, set_seed=self.seed)

        ci_l = ci_interval[0]
        ci_u = ci_interval[1]

        row_data_lists = pd.DataFrame(
            [[self.best_error, sse_temp, improvement, ci_l, ci_u, ei_temp]],
            columns=columns,
        )
        row_data = row_data_lists.apply(
            lambda col: col.explode(ignore_index=True), axis=0
        ).reset_index(drop=True)

        return ei_mean, row_data

    def __bootstrap(self, pilot_sample, ns=100, alpha=0.05, set_seed=None):
        """
        Bootstrapping code for Monte Carlo method. Generously provided by Ryan Smith.

        Parameters
        ----------
        pilot_sample: np.ndarray (n_samples x dim param set)
            The samples to perform bootstrapping on
        ns: int, default 100
            Number of bootstrapping samples
        alpha: float, default 0.05
            On interval (0,1). The level of significance associated with the bootstrapping
        set_seed: int or None, default None
            Seed associated with bootstrapping

        Returns
        --------
        ci_percentile: np.ndarray
            The confidence interval of the MC samples
        """
        # pilot_sample has one column per rv, one row per observation
        # alpha is the level of significance; 0.05 for 95% confidence interval
        quantiles = np.array([alpha * 0.5, 1.0 - alpha * 0.5])

        # Set seed
        if self.seed is not None:
            np.random.seed(self.seed)
        else:
            np.random.seed(1)

        # Determine mean of all original samples and its shape
        theta_orig = np.mean(pilot_sample, axis=0)

        # Initialize bootstrap samples as zeros
        theta_bs = np.zeros(tuple([ns] + list(theta_orig.shape)))

        # Create bootstrap samples
        for ibs in range(ns):
            samples = np.random.choice(
                pilot_sample, size=pilot_sample.shape[0], replace=True
            )
            theta_bs[ibs, ...] = np.mean(samples, axis=0)

        # percentile CI
        ci_percentile = np.quantile(theta_bs, quantiles, 0)

        # return theta_orig, theta_bs, CI_percentile
        return ci_percentile


class Exploration_Bias:
    """
    Base class for methods of calculating explroation bias at each bo iter

    Methods
    -------
    __init__(*): Constructor method
    __bound_ep(ep_val): Bounds the value of a given exploration parameter between the minimum and maximum value
    set_ep(): Updates value of exploration parameter based on one of the four alpha heuristics
    __set_ep_constant(): Creates a value for the exploration parameter based off of a constant value
    __set_ep_decay(): Creates a value for the exploration parameter based off of a decay heuristic
    __set_ep_boyle(): Creates a value for the exploration parameter based off of a Boyle heuristic
    __set_ep_jasrasaria(): Creates a value for the exploration parameter based off of a Jasrasaria heuristic
    """

    def __init__(
        self,
        ep0,
        ep_curr,
        ep_enum,
        bo_iter,
        bo_iter_max,
        ep_inc,
        ep_f,
        improvement,
        best_error,
        mean_of_var,
    ):
        """
        Parameters
        ----------
        ep0: float
            The original exploration parameter value
        ep_curr: float
            The current exploration parameter value
        ep_enum: Enum
            Whether Boyle, Jasrasaria, Constant, or Decay ep method will be used
        bo_iter: int
            The number of the current BO iteration
        bo_iter_max: int
            The maximum number of BO iterations
        e_inc: float
            The increment for the Boyle's method for calculating exploration parameter: Recommendation is 1.5
        ep_f: float
            The final exploration parameter value: Recommendation is 0
        improvement: bool
            Determines whether last objective was an improvement
        best_error: float
            The lowest error objective value in the training data
        mean_of_var: float
            The value of the average of all posterior variances

        Raises
        ------
        AssertionError
            If any of the required parameters are missing or not of the correct type or value

        Notes
        ------
        For all methods, ep is on domain [0.5, 2] inclusive
        """
        assert all(
            (isinstance(param, (float, int)) or param is None)
            for param in [ep0, ep_curr, ep_inc, ep_f, best_error, mean_of_var]
        ), "ep0, ep_curr, ep_inc, ep_f, best_error, and mean_of_var must be int, float, or None"
        assert (
            isinstance(ep_enum, Enum) == True
        ), "ep_enum must be an Enum instance of Class Ep_enum"
        assert (
            isinstance(improvement, bool) == True or improvement is None
        ), "improvement must be bool or None"
        assert all(
            (isinstance(param, (int)) or param is None)
            for param in [bo_iter, bo_iter_max]
        ), "bo_iter and bo_iter_max must be int or None"
        # Constructor method
        self.ep0 = ep0
        self.ep_curr = ep_curr
        self.ep_enum = ep_enum
        self.bo_iter = bo_iter
        self.bo_iter_max = bo_iter_max
        self.ep_inc = ep_inc
        self.ep_f = ep_f
        self.improvement = improvement
        self.best_error = best_error
        self.mean_of_var = mean_of_var
        # Set ep max and min based off of mathematical bound reasoning
        self.ep_max = 2
        self.ep_min = 0.5

    def __bound_ep(self, ep_val):
        """
        Bounds the value of a given exploration parameter between the minimum and maximum value

        Parameters
        ----------
        ep_val: int or float
            The value of the exploration parameter

        Returns
        --------
        ep_val: int or float
            The value of the exploration parameter within self.ep_min and self.ep_max
        """
        assert isinstance(ep_val, (float, int)), "ep_val must be float or int!"
        if ep_val > self.ep_max:
            warnings.warn("setting ep_val to self.ep_max because it was too large")
            ep_val = self.ep_max
        elif ep_val < self.ep_min:
            warnings.warn("setting ep_val to self.ep_min because it was too small")
            ep_val = self.ep_min
        else:
            assert (
                self.ep_max >= ep_val >= self.ep_min
            ), "Starting exploration bias (ep0) must be greater than or equal to 0.5!"

        return ep_val

    def set_ep(self):
        """
        Updates value of exploration parameter based on one of the four alpha heuristics

        Raises
        ------
        AssertionError
            If any of the required parameters are missing or not of the correct type or value

        Notes
        --------
        Sets the current exploration parameter self.ep_curr, but does not return anything. Use Exploration_Bias.ep_curr() to return it

        """
        # Set ep0 and ep_f to the max if they are too large
        if self.ep0 is not None:
            self.ep0 = self.__bound_ep(self.ep0)
        if self.ep_f is not None:
            self.ep_f = self.__bound_ep(self.ep_f)

        if self.ep_enum.value == 1:  # Constant if using constant method
            assert self.ep0 is not None
            ep = self.__set_ep_constant()

        elif self.ep_enum.value == 2:  # Decay
            assert self.ep0 is not None
            assert self.ep_f is not None
            assert self.bo_iter_max is not None
            ep = self.__set_ep_decay()

        elif self.ep_enum.value == 3:  # Boyle
            assert self.ep0 is not None
            assert self.ep_inc is not None
            ep = self.__set_ep_boyle()

        else:  # Jasrasaria
            ep = self.__set_ep_jasrasaria()

        # Set current ep to new ep
        self.ep_curr = ep

    def __set_ep_constant(self):
        """
        Creates a value for the exploration parameter based off of a constant value

        Returns
        --------
        ep: float
            The exploration parameter for the iteration
        """
        ep = self.ep0

        return ep

    def __set_ep_decay(self):
        """
        Creates a value for the exploration parameter based off of a decay heuristic.

        Returns
        --------
        ep: float
            The exploration parameter for the iteration

        Raises
        ------
        AssertionError
            If any of the required parameters are missing or not of the correct type or value

        Notes
        -----
        Full decay is reached by 1/2 of the maximum number of BO iters
        """
        assert self.bo_iter is not None
        assert self.bo_iter_max - 1 >= self.bo_iter >= 0

        # Set ep_f to max value if it is too big
        # Initialize number of decay steps
        decay_steps = int(self.bo_iter_max / 2)
        # Apply heuristic on 1st iteration and all steps until end of decay steps
        if self.bo_iter < decay_steps or self.bo_iter == 0:
            ep = self.ep0 + (self.ep_f - self.ep0) * (self.bo_iter / self.bo_iter_max)
        else:
            ep = self.ep_f

        return ep

    def __set_ep_boyle(self):
        """
        Creates a value for the exploration parameter based on Boyle's Heuristic for GPO bounds

        Returns
        --------
        ep: float
            The exploration parameter for the iteration

        Notes
        -----
        Based on Heuristic from Boyle, P., Gaussian Processes for regression and Optimisation
        For these parameters, ep gets normalized between 0 and 2 given a neutral value of 1 as the starting point

        References
        ----------
        Boyle, P., Gaussian Processes for regression and Optimisation, Ph.D, Victoria University of Wellington, Wellington, New Zealand, 2007
        """
        # Set ep_curr as ep0 if it is not set
        if self.ep_curr is None:
            ep = self.ep0
        else:
            # Assert that improvement is not None
            assert self.improvement is not None
            # Apply a version of Boyle's heuristic
            # In original Boyle, you want to gradually expand or shrink your bounds
            # We take this concept for ep to increase exploration when improvement is FALSE and increase it when TRUE
            if self.improvement == True:
                # If we improved last time, Decrease exploration
                ep = self.ep_curr / self.ep_inc
            else:
                # If we did not, Increase Exploration
                ep = self.ep_curr * self.ep_inc

        # Ensure that ep stays within the bounds
        ep = self.__bound_ep(ep)

        return ep

    def __set_ep_jasrasaria(self):
        """
        Creates a value for the exploration parameter based off of Jasrasaria's heuristic

        Returns
        --------
        ep: float
            The exploration parameter for the iteration

        References
        ----------
        Heuristic from Jasrasaria, D., & Pyzer-Knapp, E. O. (2018). Dynamic Control of Explore/Exploit Trade-Off In Bayesian Optimization. http://arxiv.org/abs/1807.01279
        """
        assert self.best_error is not None
        assert self.mean_of_var is not None

        # Apply Jasrasaria's Heuristic
        if self.best_error > 0:
            ep = 1 + (self.mean_of_var / self.best_error**2)
        else:
            ep = self.ep_max

        # Ensure that ep stays within the bounds
        ep = self.__bound_ep(ep)

        return ep


class BO_Results:
    """
    The base class for storing important BO Results

    Methods:
    --------
    __init__(*): Constructor method
    """

    # Class variables and attributes
    def __init__(
        self,
        configuration,
        simulator_class,
        exp_data_class,
        list_gp_emulator_class,
        results_df,
        max_ei_details_df,
        why_term,
        heat_map_data_dict,
    ):
        """
        Parameters
        ----------
        configuration: dict
            Dictionary containing the configuration of the BO algorithm
        simulator_class: Simulator
            Class containing the Simulator class information
        exp_data_class: Data
            The experimental data for the workflow
        list_gp_emulator_class: list(GP_Emulator)
            Contains all gp_emulator information at each BO iter
        results_df: pd.DataFrame
            Dataframe including the values pertinent to BO for all BO runs
        max_ei_details_df: pd.DataFrame
            Dataframe including ei components of the best EI at each iter
        why_term: str
            String detailing the reason for algorithm termination
        heat_map_data_dict: dict
            Heat map data for each set of 2 parameters indexed by parameter names "param_1-param_2"
        """
        assert isinstance(configuration, dict) or configuration is None, "configuration must be a dictionary or None"
        assert isinstance(simulator_class, Simulator) or simulator_class is None, "simulator_class must be an instance of Simulator or None"
        assert isinstance(exp_data_class, Data) or exp_data_class is None, "exp_data_class must be an instance of Data or None"
        assert isinstance(list_gp_emulator_class, list) or list_gp_emulator_class is None, "list_gp_emulator_class must be a list or None"
        if list_gp_emulator_class is not None:
            assert all(isinstance(gp_emulator, (Type_1_GP_Emulator, Type_2_GP_Emulator)) for gp_emulator in 
                   list_gp_emulator_class), "entries of list list_gp_emulator_class must be Type_1_GP_Emulator or Type_2_GP_Emulator"
        assert isinstance(results_df, pd.DataFrame) or results_df is None, "results_df must be a pandas DataFrame or None"
        assert isinstance(max_ei_details_df, pd.DataFrame) or max_ei_details_df is None, "max_ei_details_df must be a pandas DataFrame or None"
        assert isinstance(why_term, str) or why_term is None, "why_term must be a string or None"
        assert isinstance(heat_map_data_dict, dict) or heat_map_data_dict is None, "heat_map_data_dict must be a dictionary or None"
        # Constructor method
        self.configuration = configuration
        self.simulator_class = simulator_class
        self.exp_data_class = exp_data_class
        self.results_df = results_df
        self.max_ei_details_df = max_ei_details_df
        self.why_term = why_term
        self.list_gp_emulator_class = list_gp_emulator_class
        self.heat_map_data_dict = heat_map_data_dict


class GPBO_Driver:
    """
    The base class for running the GPBO Workflow

    Methods
    --------------
    __init__
    __gen_emulator()
    __get_best_error()
    __make_starting_opt_pts(best_error_metrics)
    __gen_start_pts_mc_sparse(best_error_metrics)
    __gen_start_pts_not_mc_sparse()
    __opt_with_scipy(opt_obj)
    __scipy_fxn(theta, opt_obj, best_error_metrics, beta)
    create_heat_map_param_data(n_points_set)
    __augment_train_data(theta_best_data)
    create_data_instance_from_theta(theta_array)
    __run_bo_iter(gp_model, iteration)
    __run_bo_to_term(gp_model)
    __run_bo_workflow()
    run_bo_restarts()
    """

    # Class variables and attributes

    def __init__(
        self,
        cs_params,
        method,
        simulator,
        exp_data,
        sim_data,
        sim_sse_data,
        val_data,
        val_sse_data,
        gp_emulator,
        ep_bias,
        gen_meth_theta,
    ):
        """
        Parameters
        ----------
        cs_params: CaseStudyParameters
            Class containing the values associated with CaseStudyParameters
        method: GPBO_Methods
            Class containing GPBO method information
        simulator: Simulator
            Class containing values of simulation parameters
        exp_data: Data
            Experimental data containing at least exp_data.theta_vals, exp_data.x_vals, and exp_data.y_vals
        sim_data: Data
            Simulated data containing at least sim_data.theta_vals, sim_data.x_vals, and sim_data.y_vals
        sim_sse_data: Data
            Simulated objective data containing at least sim_sse_data.theta_vals, sim_sse_data.x_vals, and sim_sse_data.y_vals
        val_data: Data or None
            Validation data containing at least val_data.theta_vals, val_data.x_vals, and val_data.y_vals
        val_sse_data: Data or None
            Validation data containing at least val_sse_data.theta_vals, val_sse_data.x_vals, and val_sse_data.y_vals
        gp_emulator: GP_Emulator
            Class containing gp_emulator data (set after training)
        ep_bias: Exploration_Bias class
            Class containing exploration parameter info
        gen_meth_theta: Gen_meth_enum or None
            The method by which simulation data is generated. For heat map making

        Raises
        ------
        AssertionError
            If any of the required parameters are missing or not of the correct type or value
        """
        assert isinstance(
            cs_params, CaseStudyParameters
        ), "cs_params must be instance of CaseStudyParameters"
        assert isinstance(
            method, GPBO_Methods
        ), "method must be instance of GPBO_Methods"
        assert isinstance(
            simulator, Simulator
        ), "simulator must be instance of Simulator"
        assert isinstance(exp_data, Data), "exp_data must be instance of Data"
        assert isinstance(sim_data, Data), "sim_data must be instance of Data"
        assert isinstance(sim_sse_data, Data), "sim_sse_data must be instance of Data"
        assert (
            isinstance(val_data, Data) or val_data is None
        ), "val_data must be instance of Data or None"
        assert (
            isinstance(val_sse_data, Data) or val_sse_data is None
        ), "val_sse_data must be instance of Data or None"
        assert (
            isinstance(gp_emulator, (Type_1_GP_Emulator, Type_2_GP_Emulator))
            or gp_emulator is None
        ), "gp_emulator must be instance of Type_1_GP_Emulator, Type_2_GP_Emulator, or None"
        assert isinstance(
            ep_bias, Exploration_Bias
        ), "ep_bias must be instance of Exploration_Bias"
        assert isinstance(
            gen_meth_theta, Gen_meth_enum
        ), "gen_meth_theta must be instance of Gen_meth_enum"

        # Constructor method
        self.cs_params = cs_params
        self.method = method
        self.simulator = simulator
        self.exp_data = exp_data
        self.sim_data = sim_data
        self.sim_sse_data = sim_sse_data
        self.val_data = val_data
        self.val_sse_data = val_sse_data
        self.gp_emulator = gp_emulator
        self.ep_bias = ep_bias
        self.gen_meth_theta = gen_meth_theta
        self.bo_iter_term_frac = 0.3  # The fraction of iterations after which to terminate bo if no sse improvement is made
        self.sse_penalty = 1e7  # The penalty the __scipy_opt function gets for choosing nan theta values
        self.sg_mc_samples = 2000  # This can be changed at will
        # This object is used for optimization
        self.__min_obj_class = None

    def __gen_emulator(self):
        """
        Sets GP Emulator class with training data and validation data based on the method class instance

        Returns
        --------
        gp_emulator: GP_Emulator
            Class for the GP emulator
        """
        # Determine Emulator Status, set gp_data data, and ininitalize correct GP_Emulator child class
        if self.method.emulator == False:
            all_gp_data = self.sim_sse_data
            all_val_data = self.val_sse_data
            k = np.maximum(self.exp_data.get_num_x_vals() - 1, 1)
            # If using objective sse use var of a chi^2 distribution (2k)
            if not self.method.obj.value == 2:
                noise_scl_fact = np.sqrt(2 * k)
                noise_std = self.simulator.noise_std * noise_scl_fact
            # If using objective ln(sse) guess the noise std
            else:
                noise_std = None

            gp_emulator = Type_1_GP_Emulator(
                all_gp_data,
                all_val_data,
                None,
                None,
                None,
                self.cs_params.kernel,
                self.cs_params.lenscl,
                noise_std,
                self.cs_params.outputscl,
                self.cs_params.retrain_GP,
                self.cs_params.seed,
                self.cs_params.normalize,
                None,
                None,
                None,
                None,
            )
        else:
            all_gp_data = self.sim_data
            all_val_data = self.val_data
            noise_std = (
                self.simulator.noise_std
            )  # Yexp_std is exactly the noise_std of the GP Kernel
            gp_emulator = Type_2_GP_Emulator(
                all_gp_data,
                all_val_data,
                None,
                None,
                None,
                self.cs_params.kernel,
                self.cs_params.lenscl,
                noise_std,
                self.cs_params.outputscl,
                self.cs_params.retrain_GP,
                self.cs_params.seed,
                self.cs_params.normalize,
                None,
                None,
                None,
                None,
            )

        return gp_emulator

    def __get_best_error(self):
        """
        Helper function to calculate the best error and squared error calculations over x given the method.

        Returns
        -------
        be_data: Data
            Contains best_error as an instance of the data class
        be_metrics: tuple(float, np.ndarray, np.ndarray)
            The min_SSE, param at min_SSE, and squared residuals
        """

        if self.method.emulator == False:
            # Type 1 best error is inferred from training data
            best_error, be_theta, train_idx = self.gp_emulator.calc_best_error()
            best_errors_x = None
            be_data = self.create_data_instance_from_theta(
                be_theta.flatten(), get_y=False
            )
            be_data.y_vals = np.atleast_1d(
                self.gp_emulator.train_data.y_vals[train_idx]
            )
        else:
            # Type 2 best error must be calculated given the experimental data
            best_error, be_theta, best_errors_x, train_idx = (
                self.gp_emulator.calc_best_error(self.method, self.exp_data)
            )
            be_data = self.create_data_instance_from_theta(
                be_theta.flatten(), get_y=False
            )
            be_data.y_vals = self.gp_emulator.train_data.y_vals[
                train_idx[0] : train_idx[1]
            ]

        be_metrics = best_error, be_theta, best_errors_x

        return be_data, be_metrics

    def __make_starting_opt_pts(self, best_error_metrics):
        """
        Makes starting point for optimization with scipy

        Parameters
        -----------
        best_error_metrics: tuple(float, np.ndarray, np.ndarray)
            The best error, best error parameter set, and best_error_x values of the method. Hint: Use self.__get_best_error()

        Returns
        --------
        starting_pts: np.ndarray
            Array of parameter set initializations for self.__opt_with_scipy
        """
        # Note: Could make this generate 2 sets of starting points based on whether you want to optimize sse or ei
        # For sparse grid and mc methods
        if self.method.sparse_grid == True or self.method.mc == True:
            starting_pts = self.__gen_start_pts_mc_sparse(best_error_metrics)
        else:
            starting_pts = self.__gen_start_pts_not_mc_sparse()

        return starting_pts

    def __gen_start_pts_mc_sparse(self, best_error_metrics):
        """
        Makes starting point for optimization with scipy if using sparse grid or Monte Carlo methods

        Parameters
        -----------
        best_error_metrics: tuple(float, np.ndarray, np.ndarray)
            The best error, best error parameter set, and best_error_x values of the method

        Returns
        --------
        starting_pts: np.ndarray
            Array of parameter set initializations for self.__opt_with_scipy
        """
        # Generate n LHS Theta vals
        num_mc_theta = 500
        theta_vals = self.simulator.gen_theta_vals(num_mc_theta)

        # Add repeated theta_vals and experimental x values
        rep_theta_vals = np.repeat(theta_vals, len(self.exp_data.x_vals), axis=0)
        rep_x_vals = np.vstack([self.exp_data.x_vals] * num_mc_theta)

        # Create instance of Data Class
        sp_data = Data(
            rep_theta_vals,
            rep_x_vals,
            None,
            None,
            None,
            None,
            None,
            None,
            self.simulator.bounds_theta_reg,
            self.simulator.bounds_x,
            self.cs_params.sep_fact,
            self.cs_params.seed,
        )

        # Evaluate GP mean and Var (This is the slowest step)
        feat_sp_data = self.gp_emulator.featurize_data(sp_data)
        sp_data.gp_mean, sp_data.gp_var = self.gp_emulator.eval_gp_mean_var_misc(
            sp_data, feat_sp_data
        )

        # Evaluate GP SSE and SSE_Var (This is the 2nd slowest step)
        sp_data_sse_mean, sp_data_sse_var = self.gp_emulator.eval_gp_sse_var_misc(
            sp_data, self.method, self.exp_data
        )

        # Note - Use Sparse grid EI for approximations
        # Evaluate EI using Sparse Grid or EI (This is relatively quick)
        method_3 = GPBO_Methods(Method_name_enum(3))
        sp_data_ei, iter_max_ei_terms = self.gp_emulator.eval_ei_misc(
            sp_data, self.exp_data, self.ep_bias, best_error_metrics, method_3
        )

        ##Sort by min(-ei)
        # Create a list of tuples containing indices and values
        indexed_values = list(enumerate(-1 * sp_data_ei))  # argmin(-ei) = argmax(ei)

        # Sort the list of tuples based on values
        sorted_values = sorted(indexed_values, key=lambda x: x[1])

        # Extract the indices from the sorted list
        min_indices = [index for index, _ in sorted_values]
        # Sets the points in order based on the indices
        all_pts = theta_vals[min_indices]

        # Choose top retrain_GP points as starting points
        starting_pts = all_pts[: self.cs_params.reoptimize_obj + 1]

        return starting_pts

    def __gen_start_pts_not_mc_sparse(self):
        """
        Makes starting point for optimization with scipy if not using sparse grid or Monte Carlo methods

        Returns
        --------
        starting_pts: np.ndarray
            Array of parameter set initializations for self.__opt_with_scipy
        """
        # If validation data doesn't exist or is shorter than the number of times you want to retrain
        if (
            self.gp_emulator.gp_val_data is None
            or len(self.gp_emulator.gp_val_data.get_unique_theta())
            < self.cs_params.reoptimize_obj + 1
        ):
            # Create validation points equal to number of retrain_GP
            starting_pts = self.simulator.gen_theta_vals(
                self.cs_params.reoptimize_obj + 1
            )
        # Otherwise, your starting point array is your validation data unique theta values
        else:
            # Set seed
            if self.cs_params.seed is not None:
                np.random.seed(self.cs_params.seed)

            # Find unique theta values and make array of indices
            points = self.gp_emulator.gp_val_data.get_unique_theta()
            idcs = np.arange(len(points))
            # Get random indices to use (sample w/out replacement)
            idcs_to_use = np.random.choice(
                idcs, self.cs_params.reoptimize_obj + 1, False
            )
            # Get theta values associated with those indices
            starting_pts = points[idcs_to_use]

        return starting_pts

    def __opt_with_scipy(self, opt_obj):
        """
        Optimizes a function with scipy.optimize

        Parameters
        ----------
        opt_obj: str
            Which objective to calculate. neg_ei, E[SSE], or SSE

        Returns
        --------
        best_val: float
            The optimized value of the function
        best_theta: np.ndarray
            The parameter set corresponding to best_val

        Raises
        ------
        AssertionError
            If any of the required parameters are missing or not of the correct type or value
        """
        self.__min_obj_class = None

        assert isinstance(opt_obj, str), "opt_obj must be string!"
        assert opt_obj in [
            "neg_ei",
            "E_sse",
            "sse",
        ], "opt_obj must be 'neg_ei', or 'sse'!"

        # Note use > because index 0 counts as 1 reoptimization
        if self.cs_params.reoptimize_obj > 50:
            warnings.warn("The objective will be reoptimized more than 50 times!")

        # Calc best error
        be_data, best_error_metrics = self.__get_best_error()

        # Find bounds and arguments for function
        bnds = (
            self.simulator.bounds_theta_reg.T
        )  # Transpose bounds to work with scipy.optimize
        # Need to account for normalization here (make bounds array of [0,1]^dim_theta)

        ## Loop over each validation point/ a certain number of validation point thetas
        for i in range(self.cs_params.reoptimize_obj + 1):
            # Choose a random index of theta to start with
            theta_guess = self.opt_start_pts[i].flatten()

            # Initialize L-BFGS-B as default optimization method
            obj_opt_method = "L-BFGS-B"

            try:
                # Call scipy method to optimize EI given theta
                # Using L-BFGS-B instead of BFGS because it allowd for bounds
                best_result = optimize.minimize(
                    self.__scipy_fxn,
                    theta_guess,
                    bounds=bnds,
                    method=obj_opt_method,
                    args=(opt_obj, best_error_metrics),
                )
            except ValueError:
                # If the intialized theta causes scipy.optimize to choose nan values, skip it
                pass

        best_val = self.__min_obj_class.acq
        best_class = self.__min_obj_class

        best_class_simple = self.create_data_instance_from_theta(
            self.__min_obj_class.theta_vals[0]
        )
        best_class.y_vals = best_class_simple.y_vals

        return best_val, best_class

    def __scipy_fxn(self, theta, opt_obj, best_error_metrics):
        """
        Calculates either -ei, sse objective, or E[SSE] at a candidate parameter set value

        Parameters
        -----------
        theta: np.ndarray
            Array of theta values to optimize
        opt_obj: str
            Which objective to calculate. 'neg_ei', 'E_sse', or 'sse'
        best_error_metrics: tuple(float, np.ndarray, np.ndarray)
            The best error, best error parameter set, and best_error_x values of the method. Hint: Use self.__get_best_error()

        Returns
        --------
        obj: float, the value of the specified objective function for the given candidate parameter set

        Notes
        -----
        If there are nan values in theta, the objective function is set to 1 for neg_ei and self.sse_penalty for sse and E_sse

        """
        # Set seed
        if self.cs_params.seed is not None:
            np.random.seed(self.cs_params.seed)

        # Check if there are nan values in theta
        if np.isnan(theta).any():
            # If there are nan values, set neg ei to 1 (ei = -1)
            if opt_obj == "neg_ei":
                obj = 1
            # Set sse and lcb to self.sse_penalty
            else:
                obj = self.sse_penalty

        # If not, continue the algorithm normally
        else:
            candidate = Data(
                None,
                self.exp_data.x_vals,
                None,
                None,
                None,
                None,
                None,
                None,
                self.simulator.bounds_theta_reg,
                self.simulator.bounds_x,
                self.cs_params.sep_fact,
                self.cs_params.seed,
            )

            # Create feature data for candidate point
            if self.method.emulator == False:
                candidate_theta_vals = theta.reshape(1, -1)
            else:
                candidate_theta_vals = np.repeat(
                    theta.reshape(1, -1), self.exp_data.get_num_x_vals(), axis=0
                )

            candidate.theta_vals = candidate_theta_vals
            self.gp_emulator.cand_data = candidate

            # Set candidate point feature data
            self.gp_emulator.feature_cand_data = self.gp_emulator.featurize_data(
                self.gp_emulator.cand_data
            )

            # Evaluate GP mean/ stdev at theta
            cand_mean, cand_var = self.gp_emulator.eval_gp_mean_var_cand()

            # Evaluate SSE & SSE stdev at theta
            if self.method.emulator == False:
                # For Type 1 GP, the sse and sse_var are directly inferred from the gp_mean and gp_var
                cand_sse_mean, cand_sse_var = self.gp_emulator.eval_gp_sse_var_cand()
            else:
                # For Type 2 GP, the sse and sse_var are calculated from the gp_mean, gp_var, and experimental data
                cand_sse_mean, cand_sse_var = self.gp_emulator.eval_gp_sse_var_cand(
                    self.method, self.exp_data
                )

            # Calculate objective fxn
            if opt_obj == "sse":
                # Objective to minimize is log(sse) if using 1B, and sse for all other methods
                obj = cand_sse_mean
            elif opt_obj == "E_sse":
                # Objective to minimize is (E)[sse] for method ESSE
                obj = cand_sse_mean + np.sum(cand_sse_var)
            else:
                # Otherwise objective is ei
                if self.method.emulator == False:
                    ei_output = self.gp_emulator.eval_ei_cand(
                        self.exp_data, self.ep_bias, best_error_metrics
                    )
                else:
                    ei_output = self.gp_emulator.eval_ei_cand(
                        self.exp_data,
                        self.ep_bias,
                        best_error_metrics,
                        self.method,
                        self.sg_mc_samples,
                    )
                obj = -1 * ei_output[0]

            set_acq_val = True

            # Save candidate class if there is no current value
            if self.__min_obj_class == None:
                self.__min_obj_class = self.gp_emulator.cand_data
            # The sse/lcb objective is smaller than what we have so far
            elif self.__min_obj_class.acq > obj and opt_obj != "neg_ei":
                self.__min_obj_class = self.gp_emulator.cand_data
            # The ei objective is larger than what we have so far
            elif self.__min_obj_class.acq * -1 > obj and opt_obj == "neg_ei":
                self.__min_obj_class = self.gp_emulator.cand_data
            # For SSE, if the objective is the same, randomly choose between the two (since sse is an objective fxn)
            elif (
                np.isclose(self.__min_obj_class.acq, obj, rtol=1e-7)
                and opt_obj == "sse"
            ):
                random_number = random.randint(0, 1)
                if random_number > 0:
                    self.__min_obj_class = self.gp_emulator.cand_data
                else:
                    set_acq_val = False
            # For EI/E_sse (acquisition fxns) switch to the value farthest from any training data
            elif np.isclose(self.__min_obj_class.acq, obj, rtol=1e-7):
                # Get the distance between the candidate and the current min_obj_class value and the training data
                dist_old = (
                    distance.cdist(
                        self.gp_emulator.train_data.theta_vals,
                        self.__min_obj_class.theta_vals[0, :].reshape(1, -1),
                        metric="euclidean",
                    )
                    .ravel()
                    .max()
                )
                dist_new = (
                    distance.cdist(
                        self.gp_emulator.train_data.theta_vals,
                        self.gp_emulator.cand_data.theta_vals[0, :].reshape(1, -1),
                        metric="euclidean",
                    )
                    .ravel()
                    .max()
                )
                # If the distance of the new point is larger or equal to the old point, keep the new point
                if dist_new >= dist_old:
                    self.__min_obj_class = self.gp_emulator.cand_data
                else:
                    set_acq_val = False
            else:
                set_acq_val = False

            if set_acq_val and opt_obj != "neg_ei":
                self.__min_obj_class.acq = obj

        return obj

    def create_heat_map_param_data(self, n_points_set=None):
        """
        Creates parameter sets that can be used to generate heat maps of data at any given iteration

        Parameters
        -----------
        n_points_set: int or None, default None
            The number of points to use per axis for creating heat maps. If None, the number of unique simulation points is used

        Returns
        --------
        heat_map_data_dict: dict
            Heat map data for each set of 2 parameters indexed by parameter name tuple ("param_1,param_2")
        """
        assert isinstance(
            self.gp_emulator, (Type_1_GP_Emulator, Type_2_GP_Emulator)
        ), "self.gp_emulator must be instance of Type_1_GP_Emulator or Type_2_GP_Emulator"
        assert isinstance(
            self.gp_emulator.gp_sim_data, Data
        ), "self.gp_emulator.gp_sim_data must be an instance of Data!"
        assert isinstance(
            self.gen_meth_theta, Gen_meth_enum
        ), "self.gen_meth_theta must be instance of Gen_meth_enum"
        assert isinstance(
            self.exp_data.x_vals, (np.ndarray)
        ), "self.exp_data.x_vals must be np.ndarray"
        assert (
            isinstance(n_points_set, int) or n_points_set is None
        ), "n_points_set must be None or int"

        # Create list of heat map theta data
        heat_map_data_dict = {}

        # Create a linspace for the number of dimensions and define number of points
        dim_list = np.linspace(
            0, self.simulator.dim_theta - 1, self.simulator.dim_theta
        )
        # Create a list of all combinations (without repeats e.g no (1,1), (2,2)) of dimensions of theta
        mesh_combos = np.array(list(combinations(dim_list, 2)), dtype=int)

        # Set x_vals
        norm_x_vals = self.exp_data.x_vals
        num_x = self.exp_data.get_num_x_vals()

        # If no number of points is set, use the length of the unique simulation thetas
        if n_points_set == None:
            # Use number of training theta for number of theta points
            n_thetas_points = len(self.gp_emulator.gp_sim_data.get_unique_theta())
            # Initialze meshgrid-like set of theta values at their true values
            # If points were generated with an LHS, the number of points per parameter is n_thetas_points for the meshgrid
            if self.gen_meth_theta.value == 1:
                n_points = n_thetas_points
            else:
                # For a meshgrid, the number of theta values/ parameter is n_thetas_points for the meshgrid ^(1/theta_dim)
                n_points = int((n_thetas_points) ** (1 / self.simulator.dim_theta))
        else:
            n_points = n_points_set

        # Ensure we will never generate more than 5000 pts per heat map
        # if self.method.emulator == True:
        if num_x * n_points**2 >= 5000:
            n_points = int(np.sqrt(5000 / (num_x)))

        # Meshgrid set always defined by n_points**2
        # Set thetas for meshgrid. Never use more than 10000 points
        theta_set = np.tile(np.array(self.simulator.theta_true), (n_points**2, 1))

        # Infer how many times to repeat theta and x values given that heat maps are meshgrid form by definition
        # The meshgrid of parameter values created below is symmetric, therefore, x is repeated by n_points**2 for a 2D meshgrid
        repeat_x = n_points**2  # Square because only 2 values at a time change
        x_vals = np.vstack([norm_x_vals] * repeat_x)
        repeat_theta = self.exp_data.get_num_x_vals()

        # Loop over all possible theta combinations of 2
        for i in range(len(mesh_combos)):
            # Create a copy of the true values to change the mehsgrid valus on
            theta_set_copy = np.copy(theta_set)
            # Set the indeces of theta_set for evaluation as each row of mesh_combos
            idcs = mesh_combos[i]
            # define name of parameter set as tuple ("param_1,param_2")
            data_set_name = (
                self.simulator.theta_true_names[idcs[0]],
                self.simulator.theta_true_names[idcs[1]],
            )

            # Create a meshgrid of values of the 2 selected values of theta and reshape to the correct shape
            # Assume that theta1 and theta2 have equal number of points on the meshgrid
            theta1 = np.linspace(
                self.simulator.bounds_theta_reg[0][idcs[0]],
                self.simulator.bounds_theta_reg[1][idcs[0]],
                n_points,
            )
            theta2 = np.linspace(
                self.simulator.bounds_theta_reg[0][idcs[1]],
                self.simulator.bounds_theta_reg[1][idcs[1]],
                n_points,
            )
            theta12_mesh = np.array(np.meshgrid(theta1, theta2))
            theta12_vals = np.array(theta12_mesh).T.reshape(-1, 2)

            # Set initial values for evaluation (true values) to meshgrid values
            theta_set_copy[:, idcs] = theta12_vals

            # Put values into instance of data class
            # Create data set based on emulator status
            if self.method.emulator == True:
                # Repeat the theta vals for Type 2 methods to ensure that theta and x values are in the correct form for evaluation with gp_emulator.eval_gp_mean_heat_map()
                theta_vals = np.repeat(theta_set_copy, repeat_theta, axis=0)
                data_set = Data(
                    theta_vals,
                    x_vals,
                    None,
                    None,
                    None,
                    None,
                    None,
                    None,
                    self.simulator.bounds_theta_reg,
                    self.simulator.bounds_x,
                    self.cs_params.sep_fact,
                    self.cs_params.seed,
                )
            else:
                data_set = Data(
                    theta_set_copy,
                    norm_x_vals,
                    None,
                    None,
                    None,
                    None,
                    None,
                    None,
                    self.simulator.bounds_theta_reg,
                    self.simulator.bounds_x,
                    self.cs_params.sep_fact,
                    self.cs_params.seed,
                )

            # Append data set to dictionary with name
            heat_map_data_dict[data_set_name] = data_set

        return heat_map_data_dict

    def __augment_train_data(self, theta_best_data):
        """
        Augments training data given a new data point

        Parameters
        ----------
        theta_best_data: Data
            The parameter set data associated with the optimal acquisition function value
        """
        # Augment training theta, x, and y/sse data
        self.gp_emulator.add_next_theta_to_train_data(theta_best_data)

    def create_data_instance_from_theta(self, theta_array, get_y=True):
        """
        Creates instance of Data from an np.ndarray parameter set

        Parameters
        ----------
        theta_array: np.ndarray
            Array of parameter values to turn into an instance of Data
        get_y: bool, default True
            Whether to calculate y values for theta_array

        Returns
        --------
        theta_arr_data: Data
            Data class instance for the theta_array

        Raises
        ------
        AssertionError
            If any of the required parameters are missing or not of the correct type or value
        """
        assert isinstance(theta_array, np.ndarray), "theta_array must be np.ndarray"
        assert len(theta_array.shape) == 1, "theta_array must be 1D"
        assert isinstance(
            self.exp_data.x_vals, (np.ndarray)
        ), "self.exp_data.x_vals must be np.ndarray"

        # Repeat the theta best array once for each x value
        # Need to repeat theta_best such that it can be evaluated at every x value in exp_data using simulator.gen_y_data
        theta_arr_repeated = np.repeat(
            theta_array.reshape(1, -1), self.exp_data.get_num_x_vals(), axis=0
        )
        # Add instance of Data class to theta_best
        theta_arr_data = Data(
            theta_arr_repeated,
            self.exp_data.x_vals,
            None,
            None,
            None,
            None,
            None,
            None,
            self.simulator.bounds_theta_reg,
            self.simulator.bounds_x,
            self.cs_params.sep_fact,
            self.cs_params.seed,
        )
        if get_y:
            # Calculate y values and sse for theta_best with noise
            theta_arr_data.y_vals = self.simulator.gen_y_data(
                theta_arr_data, self.simulator.noise_mean, self.simulator.noise_std
            )

        # Set the best data to be in sse form if using a type 1 GP
        if self.method.emulator == False:
            theta_arr_data = self.simulator.sim_data_to_sse_sim_data(
                self.method,
                theta_arr_data,
                self.exp_data,
                self.cs_params.sep_fact,
                not get_y,
            )

        return theta_arr_data

    def __run_bo_iter(self, iteration):
        """
        Runs a single GPBO iteration

        Parameters
        ----------
        iteration: int, The iteration of BO in progress

        Returns
        --------
        iter_df: pd.DataFrame
            Dataframe containing the results from the GPBO Workflow for iteration
        iter_max_ei_terms: pd.DataFrame or None
            Contains ei calculation terms for max ei parameter set if self.cs_params.save_data
        gp_emulator_curr: GP_Emulator
            The class used for this iteration of the GPBO workflow
        """
        # Start timer
        # Initialize iter_max_ei df to None
        iter_max_ei_terms = None
        time_start = time.time()

        # Train GP model (this step updates the model to a trained model)
        self.gp_emulator.train_gp()

        # Calcuate best error
        best_err_data, best_error_metrics = self.__get_best_error()

        # Add not log best error to ep_bias
        if iteration == 0 or self.ep_bias.ep_enum.value == 4:
            # Since best error is squared when used in Jasrasaria calculations, the value will always be >=0
            self.ep_bias.best_error = best_error_metrics[0]

        # Calculate mean of var for validation set if using Jasrasaria heuristic
        if self.ep_bias.ep_enum.value == 4:
            # Calculate average gp mean and variance of the validation set
            val_gp_mean, val_gp_var = self.gp_emulator.eval_gp_mean_var_val()
            # For emulator methods, the mean of the variance should come from the sse variance
            if self.method.emulator == True:
                # Redefine gp_mean and gp_var to be the mean and variane of the sse
                val_gp_mean, val_gp_var = self.gp_emulator.eval_gp_sse_var_val(
                    self.method, self.exp_data
                )

            # Check for ln(sse) values
            # For 1B, propogate errors associated with an unlogged sse value
            val_gp_var = val_gp_var * np.exp(val_gp_mean) ** 2

            # Set mean of sse variance
            mean_of_var = np.average(val_gp_var)
            self.ep_bias.mean_of_var = mean_of_var

        # Set initial exploration bias and bo_iter
        if self.ep_bias.ep_enum.value == 2:
            self.ep_bias.bo_iter = iteration

        # Calculate new ep. Note. It is extemely important to do this AFTER setting the ep_max
        self.ep_bias.set_ep()

        # Set Optimization starting points for this iteration
        self.opt_start_pts = self.__make_starting_opt_pts(best_error_metrics)

        # Call optimize E[SSE] or log(E[SSE]) objective function
        # Note if we didn't want actual sse values, we would have to set get_y = False in create_data_instance_from_theta in __opt_with_scipy
        min_sse, min_theta_data = self.__opt_with_scipy("sse")

        # Call optimize EI acquistion fxn (If not using E[SSE])
        if self.method.method_name.value != 7:
            opt_acq, acq_theta_data = self.__opt_with_scipy("neg_ei")
            if self.method.emulator == True:
                ei_args = (
                    acq_theta_data,
                    self.exp_data,
                    self.ep_bias,
                    best_error_metrics,
                    self.method,
                    self.sg_mc_samples,
                )
            else:
                ei_args = (
                    acq_theta_data,
                    self.exp_data,
                    self.ep_bias,
                    best_error_metrics,
                )
        else:
            opt_acq, acq_theta_data = self.__opt_with_scipy("E_sse")

        # If type 2, turn it into sse_data
        # Set the best data to be in sse form if using a type 2 GP and find the min sse
        if self.method.emulator == True:
            # Evaluate SSE & SSE stdev at max ei theta
            min_sse_theta_data = self.simulator.sim_data_to_sse_sim_data(
                self.method,
                min_theta_data,
                self.exp_data,
                self.cs_params.sep_fact,
                False,
            )
            acq_sse_theta_data = self.simulator.sim_data_to_sse_sim_data(
                self.method,
                min_theta_data,
                self.exp_data,
                self.cs_params.sep_fact,
                False,
            )

        # Otherwise the sse data is the original (scaled) data
        else:
            # Evaluate SSE & SSE stdev at max ei theta
            min_sse_theta_data = min_theta_data
            acq_sse_theta_data = acq_theta_data

        # Evaluate max EI terms at theta
        if self.cs_params.save_data and not self.method.method_name.value == 7:
            ei_max, iter_max_ei_terms = self.gp_emulator.eval_ei_misc(*ei_args)

        # Turn min_sse_sim value into a float (this makes analyzing data from csvs and dataframes easier)
        min_sse_gp = float(min_sse)
        min_sse_sim = float(min_sse_theta_data.y_vals)
        opt_acq_sim = float(acq_sse_theta_data.y_vals)

        # calculate improvement if using Boyle's method to update the exploration bias
        # Improvement is true if the min sim sse found is lower than (not log) best error, otherwise it's false
        if min_sse_gp < best_error_metrics[0]:
            improvement = True
        else:
            improvement = False
        if self.ep_bias.ep_enum.value == 3:
            # Set ep improvement
            self.ep_bias.improvement = improvement

        # Create a copy of the GP Emulator Class for this iteration
        gp_emulator_curr = copy.deepcopy(self.gp_emulator)

        # Call __augment_train_data to append training data
        self.__augment_train_data(acq_theta_data)

        # Calc time/ iter
        time_end = time.time()
        time_per_iter = time_end - time_start

        # Create Results Pandas DataFrame for 1 iter
        column_names = [
            "Best Error",
            "Exploration Bias",
            "Theta Opt Acq",
            "Opt Acq",
            "Acq Obj Act",
            "MSE Acq Act",
            "Theta Min Obj",
            "Min Obj GP",
            "Min Obj Act",
            "MSE Obj GP",
            "MSE Obj Act",
            "Time/Iter",
        ]
        num_exp_x = self.exp_data.get_num_x_vals()
        # Return SSE and not log(SSE) for 'Min Obj', 'Min Obj Act', 'Min Obj GP' when calculating MSE
        MSE_acq_obj_act = (
            np.exp(opt_acq_sim) / num_exp_x
            if self.method.obj.value == 2
            else opt_acq_sim / num_exp_x
        )
        MSE_obj_act = (
            np.exp(min_sse_sim) / num_exp_x
            if self.method.obj.value == 2
            else min_sse_sim / num_exp_x
        )
        MSE_obj_gp = (
            np.exp(min_sse_gp) / num_exp_x
            if self.method.obj.value == 2
            else min_sse_gp / num_exp_x
        )
        bo_iter_results = [
            best_error_metrics[0],
            float(self.ep_bias.ep_curr),
            acq_theta_data.theta_vals[0],
            float(opt_acq),
            opt_acq_sim,
            MSE_acq_obj_act,
            min_sse_theta_data.theta_vals[0],
            min_sse_gp,
            min_sse_sim,
            MSE_obj_gp,
            MSE_obj_act,
            time_per_iter,
        ]
        iter_df = pd.DataFrame(columns=column_names)
        # Add the new row to the DataFrame
        iter_df.loc[0] = bo_iter_results

        return iter_df, iter_max_ei_terms, gp_emulator_curr

    def __run_bo_to_term(self):
        """
        Runs GPBO to termination

        Params:
        -------
        gp_model: gpflow.models.GPR, GP emulator for workflow

        Returns
        --------
        iter_df: pd.DataFrame
            Dataframe containing the results from the GPBO Workflow for all iterations
        max_ei_details_df: pd.DataFrame
            Contains ei data for max ei parameter sets for each bo iter if self.cs_params.save_data
        list_gp_emulator_class: list(GP_Emulator)
            The classes used for all iterations of the GPBO workflow
        why_term: str
            String containing reasons for bo algorithm termination

        Raises
        ------
        AssertionError
            If any of the required parameters are missing or not of the correct type or value
        """
        assert (
            0 < self.bo_iter_term_frac <= 1
        ), "self.bo_iter_term_frac must be between 0 and 1"
        # Initialize pandas dataframes
        column_names = [
            "Best Error",
            "Exploration Bias",
            "Theta Opt Acq",
            "Opt Acq",
            "Acq Obj Act",
            "MSE Acq Act",
            "Theta Min Obj",
            "Min Obj GP",
            "Min Obj Act",
            "MSE Obj GP",
            "MSE Obj Act",
            "Time/Iter",
        ]
        results_df = pd.DataFrame(columns=column_names)
        max_ei_details_df = pd.DataFrame()
        list_gp_emulator_class = []

        # Initilize terminate flags
        acq_flag = False
        obj_flag = False
        max_bud_flag = False
        terminate = False

        # Set why_term strings
        why_terms = ["acq", "obj", "max_budget"]

        # Initialize count
        obj_counter = 0

        # Do Bo iters while stopping criteria is not met
        while terminate == False:
            # Loop over number of max bo iters
            for i in range(self.cs_params.bo_iter_tot):
                # Output results of 1 bo iter and the emulator used to get the results
                iter_df, iter_max_ei_terms, gp_emulator_class = self.__run_bo_iter(
                    i
                )  # Change me later
                # Add results to dataframe
                results_df = pd.concat(
                    [results_df.astype(iter_df.dtypes), iter_df], ignore_index=True
                )
                if iter_max_ei_terms is not None:
                    max_ei_details_df = pd.concat(
                        [max_ei_details_df, iter_max_ei_terms]
                    )
                # At the first iteration
                if i == 0:
                    # improvement is defined as infinity on 1st iteration (something is always better than nothing)
                    improvement = np.inf
                elif results_df["Min Obj GP"].iloc[i] < float(
                    results_df["Min Obj GP"][:-1].min()
                ):
                    # And the improvement is defined as the difference between the last Min Obj Cum. and current Obj Min (unscaled)
                    if self.method.obj.value == 1:
                        improvement = (
                            results_df["Min Obj GP"][:-1].min()
                            - results_df["Min Obj GP"].iloc[i]
                        )
                    else:
                        improvement = np.exp(
                            results_df["Min Obj GP"][:-1].min()
                        ) - np.exp(results_df["Min Obj GP"].iloc[i])
                # Otherwise
                else:
                    # And the improvement is defined as 0, since it must be non-negative
                    improvement = 0

                # Add gp emulator data from that iteration to list
                list_gp_emulator_class.append(gp_emulator_class)

                # Call stopping criteria after 1st iteration and update improvement counter
                # If the improvement is negligible, add to counter
                if improvement < self.cs_params.obj_tol:
                    obj_counter += 1
                # Otherwise reset the counter
                else:
                    obj_counter = 0

                # set flag if opt acq. func val is less than the tolerance 3 times in a row
                if (
                    all(results_df["Opt Acq"].tail(3) < self.cs_params.acq_tol)
                    and i >= 4
                ):
                    acq_flag = True
                # set flag if small sse progress over 1/3 of total iteration budget
                if (
                    obj_counter
                    >= int(self.cs_params.bo_iter_tot * self.bo_iter_term_frac)
                    and i >= 4
                ):
                    obj_flag = True

                flags = [acq_flag, obj_flag]

                # Terminate if you meet 2 stopping criteria, hit the budget, or obj has not improved after 1/2 of iterations
                if flags.count(True) >= 2:
                    terminate = True
                    # Pull indecies of list that are true
                    term_flags = [
                        why_terms[index] for index, value in enumerate(flags) if value
                    ]
                    why_term = "-".join(term_flags)
                    break
                elif i == self.cs_params.bo_iter_tot - 1:
                    terminate = True
                    why_term = why_terms[-1]
                    break
                elif (
                    obj_counter >= int(self.cs_params.bo_iter_tot * 0.5)
                    and self.cs_params.bo_iter_tot >= 5
                ):
                    terminate = True
                    why_term = why_terms[1]
                    break
                # Continue if no stopping criteria are met
                else:
                    terminate = False

        # Reset the index of the pandas df
        results_df = results_df.reset_index()

        # Fill Cumulative value columns based on results
        # Initialize cum columns as the same as the original columns
        results_df.rename(columns={"index": "BO Iter"}, inplace=True)
        results_df["BO Iter"] += 1
        results_df["BO Method"] = self.method.report_name
        results_df["Max Evals"] = len(results_df)
        results_df["Theta Acq Act Cum"] = results_df["Theta Opt Acq"]
        results_df["Theta Obj GP Cum"] = results_df["Theta Min Obj"]
        results_df["Theta Obj Act Cum"] = results_df["Theta Min Obj"]
        results_df["Termination"] = why_term
        results_df["Total Run Time"] = float(results_df["Time/Iter"].sum())

        results_df["Min Obj GP Cum"] = np.minimum.accumulate(results_df["Min Obj GP"])
        results_df["Min Obj Act Cum"] = np.minimum.accumulate(results_df["Min Obj Act"])
        results_df["Acq Obj Act Cum"] = np.minimum.accumulate(results_df["Acq Obj Act"])

        # Add cumulative values to the dataframe
        for i in range(len(results_df)):
            if i > 0:
                if (
                    results_df["Acq Obj Act Cum"].iloc[i]
                    >= results_df["Acq Obj Act Cum"].iloc[i - 1]
                ):
                    results_df.at[i, "Theta Acq Act Cum"] = (
                        results_df["Theta Acq Act Cum"].iloc[i - 1].copy()
                    )
                if (
                    results_df["Min Obj Act Cum"].iloc[i]
                    >= results_df["Min Obj Act Cum"].iloc[i - 1]
                ):
                    results_df.at[i, "Theta Obj Act Cum"] = (
                        results_df["Theta Obj Act Cum"].iloc[i - 1].copy()
                    )
                if (
                    results_df["Min Obj GP Cum"].iloc[i]
                    >= results_df["Min Obj GP Cum"].iloc[i - 1]
                ):
                    results_df.at[i, "Theta Obj GP Cum"] = (
                        results_df["Theta Obj GP Cum"].iloc[i - 1].copy()
                    )

        # Create df for ei and add those results here
        if iter_max_ei_terms is not None:
            max_ei_details_df.columns = iter_max_ei_terms.columns.tolist()
            max_ei_details_df = max_ei_details_df.reset_index(drop=True)

        return results_df, max_ei_details_df, list_gp_emulator_class, why_term

    def __run_bo_workflow(self):
        """
        Runs a GPBO method through all bo iterations and reports the data for that run of the method

        Returns
        --------
        bo_results_res: BO_Results
            Includes table of results, exp_Data and why term for the GPBO workflow
        bo_results_GPs: BO_Results
            Includes the GP emulator classes used and max ei details for each iteration of the BO workflow

        Notes
        ------
        Two instances of BO_Results are used since opening the GP files is often tedious and we may not need to open them to analyze the results
        """

        # Initialize gp_emualtor class
        gp_emulator = self.__gen_emulator()
        self.gp_emulator = gp_emulator

        # Choose training data
        train_data, test_data = self.gp_emulator.set_train_test_data(
            self.cs_params.sep_fact, self.cs_params.seed
        )

        # Reset ep_bias to None for each workflow restart
        self.ep_bias.ep_curr = None

        ##Call bo_iter
        results_df, max_ei_details_df, list_gp_emulator_class, why_term = (
            self.__run_bo_to_term()
        )

        # Set results
        bo_results_res = BO_Results(
            None, None, self.exp_data, None, results_df, None, why_term, None
        )

        bo_results_GPs = BO_Results(
            None,
            None,
            None,
            list_gp_emulator_class,
            None,
            max_ei_details_df,
            None,
            None,
        )

        return bo_results_res, bo_results_GPs

    def run_bo_restarts(self):
        """
        Runs multiple GPBO restarts

        Returns
        --------
        gpbo_res_simple: list(BO_Results)
            Includes the most relevant results related to a set of BO iters for all restarts
        gpbo_res_GP: list(BO_Results)
            Includes the GP emulator classes used and max ei details for each iteration of the BO workflow

        Notes
        ------
        gpbo_res_simple includes the Configuration, Simulator class, Experiment Data Results DataFrame, and termination criteria results
        """
        gpbo_res_simple = []
        gpbo_res_GP = []
        simulator_class = self.simulator
        configuration = {
            "DateTime String": self.cs_params.DateTime,
            "Method Name Enum Value": self.method.method_name.value,
            "Case Study Name": self.cs_params.cs_name,
            "Number of Parameters": len(self.simulator.theta_true_names),
            "Number of State Points": self.exp_data.get_num_x_vals(),
            "Exploration Bias Method Value": self.ep_bias.ep_enum.value,
            "Separation Factor": self.cs_params.sep_fact,
            "Normalize": self.cs_params.normalize,
            "Initial Kernel": self.cs_params.kernel,
            "Initial Lengthscale": self.cs_params.lenscl,
            "Initial Outputscale": self.cs_params.outputscl,
            "Retrain GP": self.cs_params.retrain_GP,
            "Reoptimize Obj": self.cs_params.reoptimize_obj,
            "Heat Map Points Generated": self.cs_params.gen_heat_map_data,
            "Max BO Iters": self.cs_params.bo_iter_tot,
            "Number of Workflow Restarts": self.cs_params.bo_run_tot,
            "Seed": self.cs_params.seed,
            "Acq Tolerance": self.cs_params.acq_tol,
            "MC SG Max Points": self.sg_mc_samples,
            "Obj Improvement Tolerance": self.cs_params.obj_tol,
            "Theta Generation Enum Value": self.gen_meth_theta.value,
        }

        for i in range(self.cs_params.bo_run_tot):
            bo_results_res, bo_results_GPs = self.__run_bo_workflow()
            # Update the seed in configuration
            configuration["Seed"] = self.cs_params.seed
            # Add this updated copy of configuration with the new seed to the bo_results
            bo_results_res.configuration = configuration.copy()
            # Add simulator class
            bo_results_res.simulator_class = simulator_class
            # On the 1st iteration, create heat map data if we are actually generating the data
            if i == 0:
                if self.cs_params.gen_heat_map_data == True:
                    # Generate heat map data for each combination of parameter values stored in a dictionary
                    heat_map_data_dict = self.create_heat_map_param_data()
                    # Save these heat map values in the bo_results object
                    # Only store in first list entry to avoid repeated data which stays the same for each iteration.
                    bo_results_GPs.heat_map_data_dict = heat_map_data_dict
            gpbo_res_simple.append(bo_results_res)
            gpbo_res_GP.append(bo_results_GPs)
            # Add 2 to the seed for each restart (1 for the sim/exp data seed and 1 for validation data seed) to get completely new seeds
            self.cs_params.seed += 2

        return gpbo_res_simple, gpbo_res_GP

    # def save_data(self, restart_bo_results):
    #     """
    #     Defines where to save data to and saves data accordingly

    #     Parameters
    #     ----------
    #     restart_bo_results: list of class instances of BO_results, The results of all restarts of the BO workflow for reproduction
    #     """
    #     ##Define a path for the data. (Use the name of the case study and date)
    #     #Get Date only from DateTime String
    #     if self.cs_params.DateTime is not None:
    #         #Note, This one uses / in DateTime and not -
    #         split_date_parts = self.cs_params.DateTime.split("/")
    #         Run_Date = "/".join(split_date_parts[:-1])
    #     else:
    #         Run_Date = "No_Date"

    #     path = Run_Date + "/" + "Data_Files/" + self.cs_params.cs_name

    #     ##Create directory if it doesn't already exist
    #     # Extract the directory and filename from the given path
    #     directory = os.path.split(path)[0]
    #     filename = "%s.%s" % (os.path.split(path)[1], "gz")
    #     if directory == '':
    #         directory = '.'

    #     # If the directory does not exist, create it
    #     if not os.path.exists(directory):
    #         os.makedirs(directory)

    #     # The final path to save to is
    #     savepath = os.path.join(directory, filename)

    #     #Open the file
    #     fileObj = gzip.open(savepath, 'wb', compresslevel  = 1)

    #     #Turn this class into a pickled object and save to the file
    #     pickled_results = pickle.dump(restart_bo_results, fileObj)

    #     # Close the file
    #     fileObj.close()<|MERGE_RESOLUTION|>--- conflicted
+++ resolved
@@ -124,10 +124,6 @@
 
     OBJ = 1
     LN_OBJ = 2
-<<<<<<< HEAD
-
-
-=======
     
 class CS_name_enum(Enum):
     """
@@ -156,7 +152,7 @@
     """
     #Check that values are only 1 to 2
     if Enum in range(1, 18) == False:
-        raise ValueError("There are 17 options for Enum: 1 to 17")
+        raise ValueError("There are 16 options for Enum: 1 to 17")
         
     CS1 = 1
     CS2_x0 = 2
@@ -177,7 +173,6 @@
     CS17 = 17
     
     
->>>>>>> 3dd6a83e
 class Ep_enum(Enum):
     """
     The base class for any Method for calculating the decay of the exploration parameter
@@ -206,19 +201,10 @@
 
     Methods
     --------------
-<<<<<<< HEAD
-    __init__(*): Constructor method
-    get_name_long(): Gets the shorthand name of the method that appears in the manuscript
-    get_emulator(): Function to get emulator status based on method name
-    get_obj(): Function to get objective function status based on method name
-    get_sparse_mc(): Function to get sparse grid/Monte Carlo status based on method name
-=======
     __init__
-    get_name_long()
     get_emulator()
     get_obj()
     get_sparse_mc()
->>>>>>> 3dd6a83e
     """
 
     # Class variables and attributes
@@ -242,17 +228,6 @@
     def get_name_long(self):
         """
         Gets the shorthand name of the method that appears in the manuscript
-<<<<<<< HEAD
-
-        Returns
-        -------
-        report_name: str, The shorthand name of the method that appears in the manuscript
-=======
-        
-        Returns:
-        --------
-        report_name: str, shorthand name for GPBO method names
->>>>>>> 3dd6a83e
         """
 
         if self.method_name.name == "A1":
@@ -295,15 +270,9 @@
         --------
         obj: class instance, Determines whether log scaling is used in the objective function
         """
-<<<<<<< HEAD
-
-        # Objective function is ln_obj if it includes the letter B
-        if self.method_name.name == "B1":
-=======
         
         #Objective function is ln_obj if it includes the letter B
-        if self.method_name.name == "B1": #TODO: add this in an or self.method_name.name == "B2" ?? since it says all the ones that start with b
->>>>>>> 3dd6a83e
+        if self.method_name.name == "B1":
             obj = Obj_enum(2)
         else:
             obj = Obj_enum(1)
@@ -324,19 +293,11 @@
 
         # Check Emulator status
         if self.emulator == True:
-<<<<<<< HEAD
-            # Method 2C is Sparse Grid
+            #Method 2C is Sparse Grid
             if "C" in self.method_name.name:
                 sparse_grid = True
-            # Method 2D is Monte Carlo
+            #Method 2D is Monte Carlo
             elif "D" in self.method_name.name:
-=======
-            #Method 2C is Sparse Grid
-            if "C" in self.method_name.name: # TODO "C2 ==" bc if emulator is one 2 is .name only c is left unless more c are added 
-                sparse_grid = True
-            #Method 2D is Monte Carlo
-            elif "D" in self.method_name.name: # TODO "D2 =="
->>>>>>> 3dd6a83e
                 mc = True
 
         return sparse_grid, mc
@@ -353,117 +314,8 @@
     """
 
     # Class variables and attributes
-<<<<<<< HEAD
-
-    def __init__(
-        self,
-        cs_name,
-        ep0,
-        sep_fact,
-        normalize,
-        kernel,
-        lenscl,
-        outputscl,
-        retrain_GP,
-        reoptimize_obj,
-        gen_heat_map_data,
-        bo_iter_tot,
-        bo_run_tot,
-        save_data,
-        DateTime,
-        set_seed,
-        obj_tol,
-        acq_tol,
-    ):
-        """
-        Parameters
-        ----------
-        cs_name: string
-            The name associated with the case study being evaluated
-        ep0: float or int
-            The starting value for exploration bias parameter alpha
-        sep_fact: float or int
-            The separation factor that decides what percentage of data will be training data. Between 0 and 1.
-        normalize: bool
-            Determines whether feature data will be standardized (using sklearn RobustScaler)
-        kernel: Kernel_enum
-            Determines which GP Kerenel to use
-        lenscl: float, np.ndarray, or None
-            Value of the lengthscale hyperparameter - None if hyperparameters will be trained
-        outputscl: float or None
-            Determines value of outputscale - None if hyperparameters will be updated during training
-        retrain_GP: int
-            Number of times to (re)do GP training. Note, if zero, GP will not be trained at all and default/initial hyperparameters will be used
-        reoptimize_obj: int
-            Number of times to reoptimize ei/sse with different starting values. Note, 0 = 1 optimization
-        gen_heat_map_data: bool
-            Determines whether validation data are generated to create heat maps
-        bo_iter_tot: int
-            Maximum number of BO iterations per restart
-        bo_run_tot: int
-            Total number of BO algorithm restarts
-        save_data: bool
-            Determines whether ei data for argmax(ei) theta will be saved
-        DateTime: str or None
-            Determines the date and time for the run
-        set_seed: int or None
-            Determines seed for randomizations. None if seed is random
-        obj_tol: float
-            Objective difference at which to terminate algorithm (rho_1)
-        acq_tol: float
-            Acquisition function value at which to terminate algorithm (rho_2)
-
-        Raises
-        ------
-        AssertionError
-            If any of the inputs (except cs_name) are not of the correct type
-        Warning
-            If cs_name is not a string
-        """
-        # Assert statements
-        # Check for strings
-        if not isinstance(cs_name, str) == True:
-            warnings.warn(
-                "cs_name will be converted to string if it is not an instance of CS_name_enum"
-            )
-        # Check for enum
-        assert (
-            isinstance(kernel, (Enum)) == True
-        ), "kernel must be type Enum"  # Will figure this one out later
-        # Check for float/int
-        assert (
-            all(isinstance(var, (float, int)) for var in [sep_fact, ep0]) == True
-        ), "sep_fact and ep0 must be float or int"
-        # Check for bool
-        assert (
-            all(
-                isinstance(var, (bool))
-                for var in [normalize, gen_heat_map_data, save_data]
-            )
-            == True
-        ), "normalize, gen_heat_map_data, save_fig, and save_data must be bool"
-        # Check for int
-        assert (
-            all(
-                isinstance(var, (int))
-                for var in [
-                    bo_iter_tot,
-                    bo_run_tot,
-                    set_seed,
-                    retrain_GP,
-                    reoptimize_obj,
-                ]
-            )
-            == True
-        ), "bo_iter_tot, bo_run_tot, seed, retrain_GP, and reoptimize_obj must be int"
-        assert (
-            isinstance(outputscl, (float, int)) or outputscl is None
-        ), "outputscl must be float, int, or None"
-        # Outputscl must be >0 if not None
-=======
     
-    def __init__(self, cs_name, ep0, sep_fact, normalize, kernel, lenscl, outputscl, retrain_GP, reoptimize_obj, 
-                 gen_heat_map_data, bo_iter_tot, bo_run_tot, save_data, DateTime, set_seed, obj_tol, acq_tol):
+    def __init__(self, cs_name, ep0, sep_fact, normalize, kernel, lenscl, outputscl, retrain_GP, reoptimize_obj, gen_heat_map_data, bo_iter_tot, bo_run_tot, save_data, DateTime, set_seed, obj_tol, acq_tol):
         """
         Parameters
         ----------
@@ -473,7 +325,7 @@
         normalize: bool, Determines whether feature data will be normalized for problem analysis
         kernel: enum class instance, Determines which GP Kerenel to use
         lenscl: float, np.ndarray, or None, Value of the lengthscale hyperparameter - None if hyperparameters will be trained
-        outputscl: float, int or None, Determines value of outputscale - None if hyperparameters will be updated during training
+        outputscl: float or None, Determines value of outputscale - None if hyperparameters will be updated during training
         retrain_GP: int, number of times to restart GP training. Note, 0 = 1 optimization
         reoptimize_obj: int, number of times to reoptimize ei/sse with different starting values. Note, 0 = 1 optimization
         gen_heat_map_data: bool, determines whether validation data are generated to create heat maps
@@ -482,8 +334,8 @@
         save_data: bool, Determines whether ei data for argmax(ei) theta will be saved
         DateTime: str or None, Determines whether files will be saved with the date and time for the run, Default None
         set_seed: int or None, Determines seed for randomizations. None if seed is random
-        obj_tol: float or int, obj at which to terminate algorithm after int(bo_iter_tot*0.3) iters
-        acq_tol: float or int, acquisition function value at which to terminate algorithm
+        obj_tol: float, obj at which to terminate algorithm after int(bo_iter_tot*0.3) iters
+        acq_tol: float, acquisition function value at which to terminate algorithm
         """
         #Assert statements
         #Check for strings
@@ -496,11 +348,9 @@
         #Check for bool
         assert all(isinstance(var, (bool)) for var in [normalize, gen_heat_map_data, save_data]) == True, "normalize, gen_heat_map_data, save_fig, and save_data must be bool"
         #Check for int
-        assert all(isinstance(var, (int)) for var in [bo_iter_tot, bo_run_tot, retrain_GP, reoptimize_obj]) == True, "bo_iter_tot, bo_run_tot, seed, retrain_GP, and reoptimize_obj must be int"
-        assert isinstance(set_seed, (int) or set_seed is None), "set_seed must be int or None"
-        assert isinstance(outputscl, (float, int) or outputscl is None), "outputscl must be float, int, or None"
+        assert all(isinstance(var, (int)) for var in [bo_iter_tot, bo_run_tot, set_seed, retrain_GP, reoptimize_obj]) == True, "bo_iter_tot, bo_run_tot, seed, retrain_GP, and reoptimize_obj must be int"
+        assert isinstance(outputscl, (float, int)) or outputscl is None, "outputscl must be float, int, or None"
         #Outputscl must be >0 if not None
->>>>>>> 3dd6a83e
         if outputscl is not None:
             assert outputscl > 0, "outputscl must be > 0 initially if it is not None"
 
@@ -577,112 +427,7 @@
 
 class Simulator:
     """
-<<<<<<< HEAD
     The base class for differet simulators. Defines a simulation
-
-    Methods
-    --------------
-    __init__(*): Constructor method
-    __set_true_params(): Sets true parameter value array and the corresponding names based on parameter dictionary and indices to consider
-    __grid_sampling(num_points, bounds): Generates Grid sampled data
-    __lhs_sampling(num_points, bounds, seed): Design LHS Samples
-    __create_param_data(num_points, bounds, gen_meth, seed): Generates data based off of bounds, and sampling scheme
-    __vector_to_1D_array(array): Converts a vector to a 1D array
-    gen_y_data(data, noise_mean, noise_std): Generates y data with noise
-    gen_exp_data(num_x_data, gen_meth_x): Generates experimental data
-    gen_sim_data(num_theta_data, num_x_data, gen_meth_theta, gen_meth_x, sep_fact, gen_val_data): Generates simulation data
-    gen_theta_vals(num_theta_data): Generates parameter sets
-    sim_data_to_sse_sim_data(method, sim_data, exp_data, sep_fact, gen_val_data)
-    """
-
-    def __init__(
-        self,
-        indices_to_consider,
-        theta_ref,
-        theta_names,
-        bounds_theta_l,
-        bounds_x_l,
-        bounds_theta_u,
-        bounds_x_u,
-        noise_mean,
-        noise_std,
-        set_seed,
-        calc_y_fxn,
-        calc_y_fxn_args,
-    ):
-        """
-        Parameters
-        ----------
-        indices_to_consider: list(int)
-            The indices corresponding to which parameters are being guessed
-        theta_ref: ndarray
-            The array containing the true values of problem constants
-        theta_names: list
-            List of names of each parameter that will be plotted named by index w.r.t Theta_True
-        bounds_theta_l: list
-            Lower bounds of theta
-        bounds_x_l: list
-            Lower bounds of x
-        bounds_theta_u: list
-            Upper bounds of theta
-        bounds_x_u: list
-            Upper bounds of x
-        noise_mean: float, int
-            The mean of the noise
-        noise_std: float, int, or None
-            The standard deviation of the noise. If None, 5% of mean of Y-exp will be used
-        set_seed: int or None
-            Determines seed for randomizations. None if seed is random
-        calc_y_fxn: function
-            The function to calculate ysim data with
-        calc_y_fxn_args: dict
-            Dictionary of arguments other than parameters and x to pass to calc_y_fxn
-
-        Raises
-        ------
-        AssertionError
-            If any of the inputs are not of the correct type or value
-        """
-        # Check for float/int
-        assert isinstance(noise_mean, (float, int)), "noise_mean must be int or float"
-        assert (
-            isinstance(noise_std, (float, int)) or noise_std is None
-        ), "noise_std must be int, float, or None"
-        assert isinstance(set_seed, int) or set_seed is None, "Seed must be int or None"
-        # Check for list or ndarray
-        list_vars = [
-            indices_to_consider,
-            theta_ref,
-            theta_names,
-            bounds_theta_l,
-            bounds_x_l,
-            bounds_theta_u,
-            bounds_x_u,
-        ]
-        assert (
-            all(isinstance(var, (list, np.ndarray)) for var in list_vars) == True
-        ), "indices_to_consider, theta_ref, theta_names, bounds_theta_l, bounds_x_l, bounds_theta_u, and bounds_x_u must be list or np.ndarray"
-        # Check for list lengths > 0
-        assert (
-            all(len(var) > 0 for var in list_vars) == True
-        ), "indices_to_consider, theta_ref, theta_names, bounds_theta_l, bounds_x_l, bounds_theta_u, and bounds_x_u must have length > 0"
-        # Check that bound_x and bounds_theta have same lengths
-        assert len(bounds_theta_l) == len(bounds_theta_u) and len(bounds_x_l) == len(
-            bounds_x_u
-        ), "bounds lists for x and theta must be same length"
-        # Check indeces to consider in theta_ref
-        assert (
-            all(0 <= idx <= len(theta_ref) - 1 for idx in indices_to_consider) == True
-        ), "indeces to consider must be in range of theta_ref"
-        assert (
-            isinstance(calc_y_fxn_args, dict) or calc_y_fxn_args is None
-        ), "calc_y_fxn_args must be dict or None"
-        assert callable(
-            calc_y_fxn
-        ), "The argument 'calc_y_fxn' must be a callable (function) with 3 arguments."
-
-=======
-    The base class for different simulators. Defines a simulation
     
     Methods
     --------------
@@ -693,17 +438,16 @@
     __create_param_data(num_points, bounds, gen_meth, seed)
     __vector_to_1D_array(array)
     gen_y_data(data, noise_mean, noise_std)
-    gen_exp_data(num_x_data, gen_meth_x, set_seed)
-    gen_sim_data(num_theta_data, num_x_data, gen_meth_theta, gen_meth_x, sep_fact, set_seed, gen_val_data)
+    gen_exp_data(num_x_data, gen_meth_x)
+    gen_sim_data(num_theta_data, num_x_data, gen_meth_theta, gen_meth_x, sep_fact, gen_val_data)
     gen_theta_vals(num_theta_data)
     sim_data_to_sse_sim_data(method, sim_data, exp_data, sep_fact, gen_val_data)
     """
-    def __init__(self, indeces_to_consider, theta_ref, theta_names, bounds_theta_l, bounds_x_l, bounds_theta_u, 
-                 bounds_x_u, noise_mean, noise_std, set_seed, calc_y_fxn, calc_y_fxn_args):
-        """
-        Parameters
-        ----------
-        indeces_to_consider: list of int, The indices corresponding to which parameters are being guessed
+    def __init__(self, indeces_to_consider, theta_ref, theta_names, bounds_theta_l, bounds_x_l, bounds_theta_u, bounds_x_u, noise_mean, noise_std, set_seed, calc_y_fxn, calc_y_fxn_args):
+        """
+        Parameters
+        ----------
+        indeces_to_consider: list of int, The indeces corresponding to which parameters are being guessed
         theta_ref: ndarray, The array containing the true values of problem constants
         theta_names: list, list of names of each parameter that will be plotted named by indecie w.r.t Theta_True
         bounds_theta_l: list, lower bounds of theta
@@ -716,15 +460,15 @@
         calc_y_fxn: function, The function to calculate ysim data with
         calc_y_fxn_args: dict, dictionary of arguments other than parameters and x to pass to calc_y_fxn
         """
-        #Check for float/int
-        assert isinstance(noise_mean,(float,int)), "noise_mean must be int or float"
-        assert isinstance(noise_std,(float,int)) or noise_std is None, "noise_std must be int, float, or None"
+        # Check for float/int
+        assert isinstance(noise_mean, (float, int)), "noise_mean must be int or float"
+        assert (
+            isinstance(noise_std, (float, int)) or noise_std is None
+        ), "noise_std must be int, float, or None"
         assert isinstance(set_seed, int) or set_seed is None, "Seed must be int or None"
         #Check for list or ndarray
         list_vars = [indeces_to_consider, theta_ref, theta_names, bounds_theta_l, bounds_x_l, bounds_theta_u, bounds_x_u]
         assert all(isinstance(var,(list,np.ndarray)) for var in list_vars) == True, "indeces_to_consider, theta_ref, theta_names, bounds_theta_l, bounds_x_l, bounds_theta_u, and bounds_x_u must be list or np.ndarray"
-        #Check indeces_to_consider are ints
-        assert all(isinstance(var, (int)) for var in indeces_to_consider) == True, "indeces_to_consider must be a list of ints"
         #Check for list lengths > 0
         assert all(len(var) > 0 for var in list_vars) == True, "indeces_to_consider, theta_ref, theta_names, bounds_theta_l, bounds_x_l, bounds_theta_u, and bounds_x_u must have length > 0"
         #Check that bound_x and bounds_theta have same lengths
@@ -732,9 +476,9 @@
         #Check indeces to consider in theta_ref
         assert all(0 <= idx <= len(theta_ref)-1 for idx in indeces_to_consider)==True, "indeces to consider must be in range of theta_ref"
         assert isinstance(calc_y_fxn_args, dict) or calc_y_fxn_args is None, "calc_y_fxn_args must be dict or None"
-        assert callable(calc_y_fxn), "calc_y_fxn must be a callable function"
         
->>>>>>> 3dd6a83e
+        #How to write assert statements for calc_y_fxn?
+        
         # Constructor method
         self.dim_x = len(bounds_x_l)
         self.dim_theta = len(
@@ -891,12 +635,7 @@
 
         Parameters
         ----------
-<<<<<<< HEAD
-        array: np.ndarray
-            Array of n dimensions
-=======
-        array: ndarray, expected 1D or higher dimension array
->>>>>>> 3dd6a83e
+        array: ndarray, n dimensions
 
         Returns
         -------
@@ -905,11 +644,7 @@
         """
         # If array is not 2D, give it shape (len(array), 1)
         if not len(array.shape) > 1:
-<<<<<<< HEAD
-            array = array.reshape(-1, 1)
-=======
-            return array.reshape(-1,1)
->>>>>>> 3dd6a83e
+            array = array.reshape(-1,1)
         return array
 
     def gen_y_data(self, data, noise_mean, noise_std):
@@ -941,50 +676,26 @@
         for i in range(len_points):
             # Create model coefficient from true space substituting in the values of param_space at the correct indeces
             model_coefficients = self.theta_ref.copy()
-<<<<<<< HEAD
-            # Replace coefficients a specified indeces with their theta_val counterparts
-            model_coefficients[self.indices_to_consider] = data.theta_vals[i]
-            # Create y data coefficients
-            y_data.append(
-                self.calc_y_fxn(
-                    model_coefficients, data.x_vals[i], self.calc_y_fxn_args
-                )
-            )
-
-        # Convert list to array and flatten array
-=======
-            #Replace coefficients at specified indices with their theta_val counterparts
+            #Replace coefficients a specified indeces with their theta_val counterparts
             model_coefficients[self.indeces_to_consider] = data.theta_vals[i]               
             #Create y data coefficients
             y_data.append(self.calc_y_fxn(model_coefficients, data.x_vals[i], self.calc_y_fxn_args))
 
-        #Convert list to array and flatten array
->>>>>>> 3dd6a83e
+        # Convert list to array and flatten array
         y_data = np.array(y_data).flatten()
 
         # Creates noise values with a certain stdev and mean from a normal distribution
         if noise_std is None:
-<<<<<<< HEAD
-            # If noise is none, set the noise as 5% of the mean value
-            noise_std = np.abs(np.mean(y_data)) * 0.05
+            #If noise is none, set the noise as 5% of the mean value
+            noise_std = np.abs(np.mean(y_data))*0.05
         else:
             noise_std = noise_std
-
-        noise = np.random.normal(size=len(y_data), loc=noise_mean, scale=noise_std)
-
-        # Add noise to data
-        y_data = y_data + noise
-
-=======
-            #If noise is none, set the noise as 5% of the mean value
-            noise_std = np.abs(np.mean(y_data))*0.05
 
         noise = np.random.normal(size=len(y_data), loc = noise_mean, scale = noise_std)
         
         #Add noise to data
-        y_data += noise
+        y_data = y_data + noise
         
->>>>>>> 3dd6a83e
         return y_data
 
     def gen_exp_data(self, num_x_data, gen_meth_x, set_seed=None):
@@ -993,77 +704,24 @@
 
         Parameters
         ----------
-<<<<<<< HEAD
-        num_x_data: int
-            Number of experiments
-        gen_meth_x: bool
-            Whether to generate X data with LHS or grid method
-        set_seed: int or None, default None
-            Seed with which t0 generate experimental data. None sets the seed to the class seed
-=======
         num_x_data: int, number of experiments
-        gen_meth_x: bool, Whether to generate X data with LHS or grid method
-        set_seed: int or None, Seed with which to generate experimental data. None sets the seed to the class seed
->>>>>>> 3dd6a83e
+        gen_meth_x: bool: Whether to generate X data with LHS or grid method
+        set_seed: int or None, Seed with which t0 generate experimental data. None sets the seed to the class seed
 
         Returns
         --------
-<<<<<<< HEAD
-        exp_data: Data
-            Experimental x and y data along with parameter bounds
-
-        Raises
-        ------
-        AssertionError
-            If any of the inputs are not of the correct type or value
-        ValueError
-            If num_x_data is not a positive integer
+        exp_data: instance of a class filled in with experimental x and y data along with parameter bounds
         """
         assert (
             isinstance(set_seed, int) or set_seed is None
         ), "set_seed must be int or None"
         # Set generation data seed
-=======
-        exp_data: Data Object, instance of a class filled in with experimental x and y data along with parameter bounds
-        """
-        assert isinstance(set_seed, int) or set_seed is None, "set_seed must be int or None"
-        #Set generation data seed
->>>>>>> 3dd6a83e
         if set_seed is not None:
             new_seed = set_seed
         else:
             new_seed = self.seed
-<<<<<<< HEAD
-        # check that num_data > 0
+        #check that num_data > 0 
         if num_x_data <= 0 or isinstance(num_x_data, int) == False:
-            raise ValueError("num_x_data must be a positive integer")
-
-        # Create x vals based on bounds and num_x_data
-        x_vals = self.__vector_to_1D_array(
-            self.__create_param_data(num_x_data, self.bounds_x, gen_meth_x, new_seed)
-        )
-        # Reshape theta_true to correct dimensions and stack it once for each xexp value
-        theta_true = self.theta_true.reshape(1, -1)
-        theta_true_repeated = np.vstack([theta_true] * len(x_vals))
-        # Create exp_data class and add values
-        exp_data = Data(
-            theta_true_repeated,
-            x_vals,
-            None,
-            None,
-            None,
-            None,
-            None,
-            None,
-            self.bounds_theta_reg,
-            self.bounds_x,
-            None,
-            new_seed,
-        )
-        # Generate y data for exp_data calss instance
-=======
-        #check that num_data > 0 
-        if num_x_data >= 0 and isinstance(num_x_data, int) == False:
             raise ValueError('num_x_data must be a positive integer')
             
         #Create x vals based on bounds and num_x_data
@@ -1074,80 +732,31 @@
         #Create exp_data class and add values
         exp_data = Data(theta_true_repeated, x_vals, None, None, None, None, None, None, self.bounds_theta_reg, self.bounds_x, None, new_seed)
         #Generate y data for exp_data calss instance
->>>>>>> 3dd6a83e
         exp_data.y_vals = self.gen_y_data(exp_data, self.noise_mean, self.noise_std)
 
         return exp_data
-<<<<<<< HEAD
-
-    def gen_sim_data(
-        self,
-        num_theta_data,
-        num_x_data,
-        gen_meth_theta,
-        gen_meth_x,
-        sep_fact,
-        set_seed=None,
-        gen_val_data=False,
-    ):
-=======
     
-    def gen_sim_data(self, num_theta_data, num_x_data, gen_meth_theta, gen_meth_x, sep_fact, set_seed = None,
-                      gen_val_data = False):
->>>>>>> 3dd6a83e
+    def gen_sim_data(self, num_theta_data, num_x_data, gen_meth_theta, gen_meth_x, sep_fact, set_seed = None, gen_val_data = False):
         """
         Generates simulated data in an instance of the Data class
 
         Parameters
         ----------
-<<<<<<< HEAD
-        num_theta_data: int
-            Number of parameter sets
-        num_x_data: int
-            Number of experiments
-        gen_meth_theta: bool
-            Whether to generate theta data with LHS or grid method
-        gen_meth_x: bool
-            Whether to generate X data with LHS or grid method
-        sep_fact: float or int
-            The separation factor that decides what percentage of data will be training data. Between 0 and 1.
-        set_seed: int or None, default None
-            Seed to generate initial training data with. If None, seed will be the seed of the class
-        gen_val_data: bool, default False
-            Whether validation data (no y vals) or simulation data (has y vals) will be generated
-
-        Returns
-        --------
-        sim_data: Data
-            Simulated x and y data along with parameter bounds
-
-        Raises
-        ------
-        AssertionError
-            If any of the inputs are not of the correct type or value
-        ValueError
-            If num_theta_data or num_x_data are not a positive integer or gen_val is not a boolean
-        Warning
-            If more than 5000 points are generated
-        """
-        assert isinstance(
-            sep_fact, (float, int)
-        ), "Separation factor must be float or int > 0"
-=======
         num_theta_data: int, number of theta values
         num_x_data: int, number of experiments
         gen_meth_theta: bool: Whether to generate theta data with LHS or grid method
         gen_meth_x: bool: Whether to generate X data with LHS or grid method
         sep_fact: float or int, The separation factor that decides what percentage of data will be training data. Between 0 and 1.
-        set_seed: int or None, seed to generate initial training data with. If None, seed will be the seed of the class. Default None
+        set_seed: int or None, seed to generate initial training data with. If None, seed will be the seed of the class
         gen_val_data: bool, Whether validation data (no y vals) or simulation data (has y vals) will be generated. Default False
         
         Returns:
         --------
-        sim_data: Data object,  instance of a class filled in with experimental x and y data along with parameter bounds
-        """
-        assert isinstance(sep_fact, (float,int)), "Separation factor must be float or int > 0"
->>>>>>> 3dd6a83e
+        sim_data: instance of a class filled in with experimental x and y data along with parameter bounds
+        """
+        assert isinstance(
+            sep_fact, (float, int)
+        ), "Separation factor must be float or int > 0"
         assert 0 < sep_fact <= 1, "sep_fact must be > 0 and less than or equal to 1!"
         assert (
             isinstance(set_seed, int) or set_seed is None
@@ -1159,41 +768,21 @@
             sim_seed = self.seed
 
         if isinstance(gen_val_data, bool) == False:
-<<<<<<< HEAD
-            raise ValueError("gen_val_data must be bool")
-
-        # Chck that num_data > 0
-        if num_theta_data <= 0 or isinstance(num_theta_data, int) == False:
-            raise ValueError("num_theta_data must be a positive integer")
-
-        if num_x_data <= 0 or isinstance(num_x_data, int) == False:
-            raise ValueError("num_x_data must be a positive integer")
-
-        # Set bounds on theta which we are regressing given bounds_theta and indeces to consider
-        # X data we always want the same between simulation and validation data
-        x_data = self.__vector_to_1D_array(
-            self.__create_param_data(num_x_data, self.bounds_x, gen_meth_x, sim_seed)
-        )
-
-        # Infer how many times to repeat theta and x values given whether they were generated by LHS or a meshgrid
-        # X and theta repeated at least once per time the other is generated
-=======
             raise ValueError('gen_val_data must be bool')
             
         #Chck that num_data > 0
-        if num_theta_data >= 0 and isinstance(num_theta_data, int) == False:
+        if num_theta_data <= 0 or isinstance(num_theta_data, int) == False:
             raise ValueError('num_theta_data must be a positive integer')
             
-        if num_x_data >= 0 and isinstance(num_x_data, int) == False:
+        if num_x_data <= 0 or isinstance(num_x_data, int) == False:
             raise ValueError('num_x_data must be a positive integer')
         
-        #Set bounds on theta which we are regressing given bounds_theta and indices to consider
+        #Set bounds on theta which we are regressing given bounds_theta and indeces to consider
         #X data we always want the same between simulation and validation data
         x_data = self.__vector_to_1D_array(self.__create_param_data(num_x_data, self.bounds_x, gen_meth_x, sim_seed))
             
         #Infer how many times to repeat theta and x values given whether they were generated by LHS or a meshgrid
         #X and theta repeated at least once per time the other is generated
->>>>>>> 3dd6a83e
         repeat_x = num_theta_data
         repeat_theta = len(x_data)
 
@@ -1258,7 +847,6 @@
 
         Returns
         --------
-<<<<<<< HEAD
         theta_vals: np.ndarray
             Generated parameter sets
 
@@ -1269,20 +857,14 @@
         Warning
             If more than 5000 points are generated
         """
-        assert (
-            isinstance(num_theta_data, int) and num_theta_data > 0
-        ), "num_theta_data must be int > 0"
-        gen_meth_theta = Gen_meth_enum(1)
-
-        # Warn user if >5000 pts generated
-=======
-        theta_vals: ndarray, theta values generated
-        """
-        assert isinstance(num_theta_data, int) and num_theta_data > 0, "num_theta_data must be be a postive integer"
+        assert isinstance(num_theta_data, int) and num_theta_data > 0, "num_theta_data must be int > 0"
         gen_meth_theta = Gen_meth_enum(1)
             
+        #Chck that num_data > 0
+        if num_theta_data <= 0 or isinstance(num_theta_data, int) == False:
+            raise ValueError('num_theta_data must be a positive integer')
+            
         #Warn user if >5000 pts generated
->>>>>>> 3dd6a83e
         if num_theta_data > 5000:
             warnings.warn("More than 5000 points will be generated!")
 
@@ -1316,25 +898,10 @@
 
         Returns
         --------
-        sim_sse_data: np.ndarray
-            Objective function data generated from y_vals
-
-        Raises
-        ------
-        AssertionError
-            If sep_fact is not between 0 and 1
-        ValueError
-            If gen_val_data is not a boolean
-        """
-<<<<<<< HEAD
-
-        assert isinstance(
-            sep_fact, (float, int)
-        ), "Separation factor must be float or int > 0"
-=======
+        sim_sse_data: ndarray, sse data generated from y_vals
+        """
         
-        assert isinstance(sep_fact, (float,int)), "Separation factor must be float or int"
->>>>>>> 3dd6a83e
+        assert isinstance(sep_fact, (float,int)), "Separation factor must be float or int > 0"
         assert 0 < sep_fact <= 1, "sep_fact must be > 0 and less than or equal to 1!"
 
         if isinstance(gen_val_data, bool) == False:
